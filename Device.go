package goonvif

import (
	"net"
	"encoding/xml"
	"log"
	"fmt"
	"github.com/beevik/etree"
<<<<<<< HEAD
	"github.com/yakovlevdmv/goonvif/networking"
	"time"
	"encoding/base64"
	"crypto/sha1"
	"github.com/elgs/gostrgen"
	"github.com/yakovlevdmv/gosoap"
)

var xlmns = map[string]string {
	"onvif":"http://www.onvif.org/ver10/schema",
	"tds":"http://www.onvif.org/ver10/device/wsdl",
	"trt":"http://www.onvif.org/ver10/media/wsdl",
	"tev":"http://www.onvif.org/ver10/events/wsdl",
	"tpz":"http://www.onvif.org/ver20/ptz/wsdl",
	"timg":"http://www.onvif.org/ver20/imaging/wsdl",
	"xmime":"http://www.w3.org/2005/05/xmlmime",
	"wsnt":"http://docs.oasis-open.org/wsn/b-2",
	"xop":"http://www.w3.org/2004/08/xop/include",
	"wsa":"http://www.w3.org/2005/08/addressing",
	"wstop":"http://docs.oasis-open.org/wsn/t-1",
	"wsntw":"http://docs.oasis-open.org/wsn/bw-2",
	"wsrf-rw":"http://docs.oasis-open.org/wsrf/rw-2",
	"wsaw":"http://www.w3.org/2006/05/addressing/wsdl",
}

type DeviceInfo struct {
=======
	"github.com/yakovlevdmv/goonvif/Networking"
	"github.com/yakovlevdmv/gosoap"
	"reflect"
	"strings"
	"github.com/yakovlevdmv/goonvif/Device"
	"github.com/yakovlevdmv/goonvif/Imaging"
	"github.com/yakovlevdmv/goonvif/Media"
	"github.com/yakovlevdmv/goonvif/PTZ"
	"errors"
	"strconv"
)

type DeviceType int

const (
	NVD DeviceType = iota
	NVS
	NVA
	NVT
)

func (devType DeviceType) String() string {
	stringRepresentation := []string {
		"NetworkVideoDisplay",
		"NetworkVideoStorage",
		"NetworkVideoAnalytics",
		"NetworkVideoTransmitter",
	}
	i := uint8(devType)
	switch {
	case i <= uint8(NVT):
		return stringRepresentation[i]
	default:
		return strconv.Itoa(int(i))
	}
}

//deviceInfo struct contains general information about ONVIF device
type deviceInfo struct {
>>>>>>> 25ec776d
	Manufacturer string
	Model string
	FirmwareVersion string
	SerialNumber string
	HardwareId string

}

//deviceInfo struct represents an abstract ONVIF device.
//It contains methods, which helps to communicate with ONVIF device
type device struct {

	xaddr net.IP
	login string
	password string

	token [64]uint8

	endpoints map[string]string
	info deviceInfo

}

func getAvailableDevicesAtEthernet(interfaceName string) {

}

//NewDevice function construct a ONVIF Device entity
func NewDevice() *device {
	return &device{}
}

//Authenticate function authenticate client in the ONVIF Device.
//Function takes <username> and <password> params.
//You should use this function to allow authorized requests to the ONVIF Device
//To change auth data call this function again.
func (dev *device) Authenticate(username, password string) {
	dev.login = username
	dev.password = password
}

func buildMethodSOAP(msg string) (gosoap.SoapMessage, error) {
	doc := etree.NewDocument()
	if err := doc.ReadFromString(msg); err != nil {
		log.Println("Got error")
		return "", err
	}
	element := doc.Root()


	soap := gosoap.NewEmptySOAP()
	soap.AddBodyContent(element)
	soap.AddRootNamespace("onvif", "http://www.onvif.org/ver10/device/wsdl")

	return soap, nil
}

<<<<<<< HEAD
//TODO: Get endpoint automatically
func (dev device) CallMethod(endpoint string, method interface{}) {
=======
func setXMLNamespaces(strct interface{}) (string, error) {
	pkgName := reflect.TypeOf( strct ).PkgPath()
	pkgSplit := strings.Split(pkgName, "/")
	pkgName = pkgSplit[len(pkgSplit)-1]
	switch pkgName {
	case "Device":
		return Device.WSDL, nil
	case "Imaging":
		return Imaging.WSDL, nil
	case "Media":
		return Media.WSDL, nil
	case "PTZ":
		return PTZ.WSDL, nil
	default:
		return "", errors.New("Can't find Service")
	}
}

//CallMethod functions call an method, defined <method> struct.
//You should use Authenticate method to call authorized requests.
func (dev device) CallMethod(endpoint string, method interface{}) (string, error) {
	//TODO: Get endpoint automatically
	if dev.login != "" && dev.password != "" {
		return dev.CallAuthorizedMethod(endpoint, method)
	} else {
		return dev.CallNonAuthorizedMethod(endpoint, method)
	}
}
>>>>>>> 25ec776d

//CallNonAuthorizedMethod functions call an method, defined <method> struct without authentication data
func (dev device) CallNonAuthorizedMethod(endpoint string, method interface{}) (string, error) {
	//TODO: Get endpoint automatically
	/*
	Converting <method> struct to xml string representation
	 */
	output, err := xml.MarshalIndent(method, "  ", "    ")
	if err != nil {
		log.Printf("error: %v\n", err.Error())
		return "", err
	}

<<<<<<< HEAD
	fmt.Println(string(output))

=======
	wsdlSpaces, err := setXMLNamespaces(method)
>>>>>>> 25ec776d
	if err != nil {
		fmt.Println(err)
	}

<<<<<<< HEAD
	soap, err := buildMethodSOAP(string(output))
=======
	/*
	Build an SOAP request with <method>
	 */
	soap, err := buildMethodSOAP(string(output), wsdlSpaces)
>>>>>>> 25ec776d
	if err != nil {
		log.Printf("error: %v\n", err)
		return "", err
	}

<<<<<<< HEAD

	fmt.Println("Send soap\n")
	fmt.Println(soap.String())

	networking.SendSoap(endpoint, soap.String())
}

/*************************
	WS-Security types
*************************/
const (passwordType = "https://www.oasis-open.org/committees/download.php/13392/wss-v1.1-spec-pr-UsernameTokenProfile-01.htm#PasswordDigest")

/*
xmlns:wsse="http://docs.oasis-open.org/wss/2004/01/oasis-200401-wss-wssecurity-secext1.0.xsd"

xmlns:wsu="http://docs.oasis-open.org/wss/2004/01/oasis-200401-wss-wssecurity-utility1.0.xsd"

 */
type security struct {
	XMLName xml.Name  `xml:"wsse:Security"`
	Auth wsAuth
}

type password struct {
	XMLName xml.Name `xml:"wsse:Password"`
	Type string `xml:"Type,attr"`
	Password string `xml:",chardata"`
}

type wsAuth struct {
	XMLName xml.Name  `xml:"wsse:UsernameToken"`
	Username string   `xml:"wsse:Username"`
	Password password `xml:"wsse:Password"`
	Nonce string      `xml:"wsse:Nonce"`
	Created string    `xml:"wsse:Created"`
}

//Digest = B64ENCODE( SHA1( B64DECODE( Nonce ) + Date + Password ) )
func generateToken(Username string, Nonce string, Created time.Time, Password string) string {

	sDec, _ := base64.StdEncoding.DecodeString(Nonce)


	hasher := sha1.New()
	//hasher.Write([]byte((base64.StdEncoding.EncodeToString([]byte(Nonce)) + Created.Format(time.RFC3339) + Password)))
	hasher.Write([]byte(string(sDec) + Created.Format(time.RFC3339) + Password))

	return base64.StdEncoding.EncodeToString(hasher.Sum(nil))
=======
	/*
	Sending request and returns the response
	 */
	return Networking.SendSoap(endpoint, soap.String()), nil
>>>>>>> 25ec776d
}

//CallMethod functions call an method, defined <method> struct with authentication data
func (dev device) CallAuthorizedMethod(endpoint string, method interface{}) (string, error) {
	/*
	Converting <method> struct to xml string representation
	 */
	output, err := xml.MarshalIndent(method, "  ", "    ")
	if err != nil {
		log.Printf("error: %v\n", err.Error())
		return "", err
	}

	if err != nil {
		fmt.Println(err)
	}

<<<<<<< HEAD
	soap, err := buildMethodSOAP(string(output))
=======
	/*
	Build an SOAP request with <method>
	 */
	soap, err := buildMethodSOAP(string(output), wsdlSpaces)
>>>>>>> 25ec776d
	if err != nil {
		log.Fatal(err)
	}

	/*
	Getting an WS-Security struct representation
	 */
	auth := newSecurity(dev.login, dev.password)

	/*
	Adding WS-Security namespaces to root element of SOAP message
	 */
	soap.AddRootNamespace("wsse", "http://docs.oasis-open.org/wss/2004/01/oasis-200401-wss-wssecurity-secext1.0.xsd")
	soap.AddRootNamespace("wsu", "http://docs.oasis-open.org/wss/2004/01/oasis-200401-wss-wssecurity-utility1.0.xsd")

	soapReq, err := xml.MarshalIndent(auth, "", "  ")
	if err != nil {
		log.Printf("error: %v\n", err.Error())
		return "", err
	}
<<<<<<< HEAD

	networking.SendSoap(endpoint, soap.String())
	//fmt.Println(string(output))
=======
	/*
	Adding WS-Security struct to SOAP header
	 */
	soap.AddStringHeaderContent(string(soapReq))

	/*
	Sending request and returns the response
	 */
	return Networking.SendSoap(endpoint, soap.String()), nil
>>>>>>> 25ec776d
}<|MERGE_RESOLUTION|>--- conflicted
+++ resolved
@@ -6,13 +6,9 @@
 	"log"
 	"fmt"
 	"github.com/beevik/etree"
-<<<<<<< HEAD
 	"github.com/yakovlevdmv/goonvif/networking"
-	"time"
-	"encoding/base64"
-	"crypto/sha1"
-	"github.com/elgs/gostrgen"
 	"github.com/yakovlevdmv/gosoap"
+	"strconv"
 )
 
 var xlmns = map[string]string {
@@ -32,20 +28,6 @@
 	"wsaw":"http://www.w3.org/2006/05/addressing/wsdl",
 }
 
-type DeviceInfo struct {
-=======
-	"github.com/yakovlevdmv/goonvif/Networking"
-	"github.com/yakovlevdmv/gosoap"
-	"reflect"
-	"strings"
-	"github.com/yakovlevdmv/goonvif/Device"
-	"github.com/yakovlevdmv/goonvif/Imaging"
-	"github.com/yakovlevdmv/goonvif/Media"
-	"github.com/yakovlevdmv/goonvif/PTZ"
-	"errors"
-	"strconv"
-)
-
 type DeviceType int
 
 const (
@@ -73,7 +55,6 @@
 
 //deviceInfo struct contains general information about ONVIF device
 type deviceInfo struct {
->>>>>>> 25ec776d
 	Manufacturer string
 	Model string
 	FirmwareVersion string
@@ -131,27 +112,7 @@
 	return soap, nil
 }
 
-<<<<<<< HEAD
-//TODO: Get endpoint automatically
-func (dev device) CallMethod(endpoint string, method interface{}) {
-=======
-func setXMLNamespaces(strct interface{}) (string, error) {
-	pkgName := reflect.TypeOf( strct ).PkgPath()
-	pkgSplit := strings.Split(pkgName, "/")
-	pkgName = pkgSplit[len(pkgSplit)-1]
-	switch pkgName {
-	case "Device":
-		return Device.WSDL, nil
-	case "Imaging":
-		return Imaging.WSDL, nil
-	case "Media":
-		return Media.WSDL, nil
-	case "PTZ":
-		return PTZ.WSDL, nil
-	default:
-		return "", errors.New("Can't find Service")
-	}
-}
+
 
 //CallMethod functions call an method, defined <method> struct.
 //You should use Authenticate method to call authorized requests.
@@ -163,7 +124,6 @@
 		return dev.CallNonAuthorizedMethod(endpoint, method)
 	}
 }
->>>>>>> 25ec776d
 
 //CallNonAuthorizedMethod functions call an method, defined <method> struct without authentication data
 func (dev device) CallNonAuthorizedMethod(endpoint string, method interface{}) (string, error) {
@@ -177,84 +137,23 @@
 		return "", err
 	}
 
-<<<<<<< HEAD
-	fmt.Println(string(output))
-
-=======
-	wsdlSpaces, err := setXMLNamespaces(method)
->>>>>>> 25ec776d
 	if err != nil {
 		fmt.Println(err)
 	}
 
-<<<<<<< HEAD
+	/*
+	Build an SOAP request with <method>
+	 */
 	soap, err := buildMethodSOAP(string(output))
-=======
-	/*
-	Build an SOAP request with <method>
-	 */
-	soap, err := buildMethodSOAP(string(output), wsdlSpaces)
->>>>>>> 25ec776d
 	if err != nil {
 		log.Printf("error: %v\n", err)
 		return "", err
 	}
 
-<<<<<<< HEAD
-
-	fmt.Println("Send soap\n")
-	fmt.Println(soap.String())
-
-	networking.SendSoap(endpoint, soap.String())
-}
-
-/*************************
-	WS-Security types
-*************************/
-const (passwordType = "https://www.oasis-open.org/committees/download.php/13392/wss-v1.1-spec-pr-UsernameTokenProfile-01.htm#PasswordDigest")
-
-/*
-xmlns:wsse="http://docs.oasis-open.org/wss/2004/01/oasis-200401-wss-wssecurity-secext1.0.xsd"
-
-xmlns:wsu="http://docs.oasis-open.org/wss/2004/01/oasis-200401-wss-wssecurity-utility1.0.xsd"
-
- */
-type security struct {
-	XMLName xml.Name  `xml:"wsse:Security"`
-	Auth wsAuth
-}
-
-type password struct {
-	XMLName xml.Name `xml:"wsse:Password"`
-	Type string `xml:"Type,attr"`
-	Password string `xml:",chardata"`
-}
-
-type wsAuth struct {
-	XMLName xml.Name  `xml:"wsse:UsernameToken"`
-	Username string   `xml:"wsse:Username"`
-	Password password `xml:"wsse:Password"`
-	Nonce string      `xml:"wsse:Nonce"`
-	Created string    `xml:"wsse:Created"`
-}
-
-//Digest = B64ENCODE( SHA1( B64DECODE( Nonce ) + Date + Password ) )
-func generateToken(Username string, Nonce string, Created time.Time, Password string) string {
-
-	sDec, _ := base64.StdEncoding.DecodeString(Nonce)
-
-
-	hasher := sha1.New()
-	//hasher.Write([]byte((base64.StdEncoding.EncodeToString([]byte(Nonce)) + Created.Format(time.RFC3339) + Password)))
-	hasher.Write([]byte(string(sDec) + Created.Format(time.RFC3339) + Password))
-
-	return base64.StdEncoding.EncodeToString(hasher.Sum(nil))
-=======
 	/*
 	Sending request and returns the response
 	 */
-	return Networking.SendSoap(endpoint, soap.String()), nil
->>>>>>> 25ec776d
+	return networking.SendSoap(endpoint, soap.String()), nil
 }
 
 //CallMethod functions call an method, defined <method> struct with authentication data
@@ -272,14 +171,11 @@
 		fmt.Println(err)
 	}
 
-<<<<<<< HEAD
+
+	/*
+	Build an SOAP request with <method>
+	 */
 	soap, err := buildMethodSOAP(string(output))
-=======
-	/*
-	Build an SOAP request with <method>
-	 */
-	soap, err := buildMethodSOAP(string(output), wsdlSpaces)
->>>>>>> 25ec776d
 	if err != nil {
 		log.Fatal(err)
 	}
@@ -300,11 +196,7 @@
 		log.Printf("error: %v\n", err.Error())
 		return "", err
 	}
-<<<<<<< HEAD
-
-	networking.SendSoap(endpoint, soap.String())
-	//fmt.Println(string(output))
-=======
+
 	/*
 	Adding WS-Security struct to SOAP header
 	 */
@@ -313,6 +205,5 @@
 	/*
 	Sending request and returns the response
 	 */
-	return Networking.SendSoap(endpoint, soap.String()), nil
->>>>>>> 25ec776d
+	return networking.SendSoap(endpoint, soap.String()), nil
 }