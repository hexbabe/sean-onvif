package goonvif

import (
	"encoding/xml"
	"fmt"
	"github.com/beevik/etree"
	"github.com/yakovlevdmv/gosoap"
	"strconv"
	"net/http"
	"io/ioutil"
	"github.com/yakovlevdmv/WS-Discovery"
	"strings"
	"github.com/yakovlevdmv/goonvif/Device"
	"errors"
	"reflect"
	"github.com/yakovlevdmv/goonvif/networking"
)

var Xlmns = map[string]string {
	"onvif":"http://www.onvif.org/ver10/schema",
	"tds":"http://www.onvif.org/ver10/device/wsdl",
	"trt":"http://www.onvif.org/ver10/media/wsdl",
	"tev":"http://www.onvif.org/ver10/events/wsdl",
	"tptz":"http://www.onvif.org/ver20/ptz/wsdl",
	"timg":"http://www.onvif.org/ver20/imaging/wsdl",
	"tan":"http://www.onvif.org/ver20/analytics/wsdl",
	"xmime":"http://www.w3.org/2005/05/xmlmime",
	"wsnt":"http://docs.oasis-open.org/wsn/b-2",
	"xop":"http://www.w3.org/2004/08/xop/include",
	"wsa":"http://www.w3.org/2005/08/addressing",
	"wstop":"http://docs.oasis-open.org/wsn/t-1",
	"wsntw":"http://docs.oasis-open.org/wsn/bw-2",
	"wsrf-rw":"http://docs.oasis-open.org/wsrf/rw-2",
	"wsaw":"http://www.w3.org/2006/05/addressing/wsdl",
}

type DeviceType int

const (
	NVD DeviceType = iota
	NVS
	NVA
	NVT
)

func (devType DeviceType) String() string {
	stringRepresentation := []string {
		"NetworkVideoDisplay",
		"NetworkVideoStorage",
		"NetworkVideoAnalytics",
		"NetworkVideoTransmitter",
	}
	i := uint8(devType)
	switch {
	case i <= uint8(NVT):
		return stringRepresentation[i]
	default:
		return strconv.Itoa(int(i))
	}
}

//deviceInfo struct contains general information about ONVIF device
type deviceInfo struct {
	Manufacturer string
	Model string
	FirmwareVersion string
	SerialNumber string
	HardwareId string

}

//deviceInfo struct represents an abstract ONVIF device.
//It contains methods, which helps to communicate with ONVIF device
type device struct {

	xaddr string
	login string
	password string

	endpoints map[string]string
	info deviceInfo

}

func (dev *device)GetServices() map[string]string {
	return dev.endpoints
}

func readResponse(resp *http.Response) string {
	b, err := ioutil.ReadAll(resp.Body)
	if err != nil {
		panic(err)
	}
	return string(b)
}

func GetAvailableDevicesAtSpecificEthernetInterface(interfaceName string) []device {
	/*
	Call an WS-Discovery Probe Message to Discover NVT type Devices
	 */
	devices := WS_Discovery.SendProbe(interfaceName, nil, []string{"dn:"+NVT.String()}, map[string]string{"dn":"http://www.onvif.org/ver10/network/wsdl"})
	nvtDevices := make([]device, 0)
	////fmt.Println(devices)
	for _, j := range devices {
		doc := etree.NewDocument()
		if err := doc.ReadFromString(j); err != nil {
			fmt.Errorf("%s", err.Error())
			return nil
		}
		////fmt.Println(j)
		endpoints := doc.Root().FindElements("./Body/ProbeMatches/ProbeMatch/XAddrs")
		for _, xaddr := range endpoints {
			//fmt.Println(xaddr.Tag,strings.Split(strings.Split(xaddr.Text(), " ")[0], "/")[2] )
			xaddr := strings.Split(strings.Split(xaddr.Text(), " ")[0], "/")[2]
			fmt.Println(xaddr)
			c := 0
			for c = 0; c < len(nvtDevices); c++ {
				if nvtDevices[c].xaddr == xaddr {
					fmt.Println(nvtDevices[c].xaddr, "==", xaddr)
					break
				}
			}
			if c < len(nvtDevices) {
				continue
			}
			dev, err := NewDevice(strings.Split(xaddr, " ")[0])
			//fmt.Println(dev)
			if err != nil {
				fmt.Println("Error", xaddr)
				fmt.Println(err)
				continue
			} else {
				////fmt.Println(dev)
				nvtDevices = append(nvtDevices, *dev)
			}
		}
		////fmt.Println(j)
		//nvtDevices[i] = NewDevice()
	}
	return nvtDevices
}

func (dev *device) getSupportedServices(resp *http.Response) {
	//resp, err := dev.CallMethod(Device.GetCapabilities{Category:"All"})
	//if err != nil {
	//	log.Println(err.Error())
		//return
	//} else {
		doc := etree.NewDocument()

		data, _ := ioutil.ReadAll(resp.Body)

		if err := doc.ReadFromBytes(data); err != nil {
			//log.Println(err.Error())
			return
		}
		services := doc.FindElements("./Envelope/Body/GetCapabilitiesResponse/Capabilities/*/XAddr")
		for _, j := range services{
			////fmt.Println(j.Text())
			////fmt.Println(j.Parent().Tag)
			dev.addEndpoint(j.Parent().Tag, j.Text())
		}
	//}
}

//NewDevice function construct a ONVIF Device entity
func NewDevice(xaddr string) (*device, error) {
	dev := new(device)
	dev.xaddr = xaddr
	dev.endpoints = make(map[string]string)
	dev.addEndpoint("Device", "http://"+xaddr+"/onvif/device_service")

	getCapabilities := Device.GetCapabilities{Category: "All"}

	resp, err := dev.CallMethod(getCapabilities)
	//fmt.Println(resp.Request.Host)
	//fmt.Println(readResponse(resp))
	if err != nil || resp.StatusCode != http.StatusOK {
		//panic(errors.New("camera is not available at " + xaddr + " or it does not support ONVIF services"))
		return nil, errors.New("camera is not available at " + xaddr + " or it does not support ONVIF services")
	}

	dev.getSupportedServices(resp)
	return dev, nil
}

func (dev *device)addEndpoint(Key, Value string) {
	dev.endpoints[Key]=Value
}

//Authenticate function authenticate client in the ONVIF Device.
//Function takes <username> and <password> params.
//You should use this function to allow authorized requests to the ONVIF Device
//To change auth data call this function again.
func (dev *device) Authenticate(username, password string) {
	dev.login = username
	dev.password = password
}

func (dev *device) GetEndpoint(name string) string {
	return dev.endpoints[name]
}

func buildMethodSOAP(msg string) (gosoap.SoapMessage, error) {
	doc := etree.NewDocument()
	if err := doc.ReadFromString(msg); err != nil {
		//log.Println("Got error")

		return "", err
	}
	element := doc.Root()


	soap := gosoap.NewEmptySOAP()
	soap.AddBodyContent(element)
	soap.AddRootNamespace("onvif", "http://www.onvif.org/ver10/device/wsdl")

	return soap, nil
}



//CallMethod functions call an method, defined <method> struct.
//You should use Authenticate method to call authorized requests.
func (dev device) CallMethod(method interface{}) (*http.Response, error) {
	pkgPath := strings.Split(reflect.TypeOf(method).PkgPath(),"/")
	pkg := pkgPath[len(pkgPath)-1]

	var endpoint string
	switch pkg {
		case "Device": endpoint = dev.endpoints["Device"]
		case "Event": endpoint = dev.endpoints["Event"]
		case "Imaging": endpoint = dev.endpoints["Imaging"]
		case "Media": endpoint = dev.endpoints["Media"]
		case "PTZ": endpoint = dev.endpoints["PTZ"]
	}

	//TODO: Get endpoint automatically
	if dev.login != "" && dev.password != "" {
		resp, err := dev.callAuthorizedMethod(endpoint, method)
		if resp.StatusCode == 401 {
			return resp, errors.New("device requires HTTP digest authentication, which is not implemented there")
		}
		return resp, err
		//return dev.callAuthorizedMethod(endpoint, method)
	} else {
		resp, err := dev.callNonAuthorizedMethod(endpoint, method)
		if resp.StatusCode == 401 {
			return resp, errors.New("device requires HTTP digest authentication, which is not implemented there")
		}
		return resp, err
		//return dev.callNonAuthorizedMethod(endpoint, method)

	}
}

//CallNonAuthorizedMethod functions call an method, defined <method> struct without authentication data
func (dev device) callNonAuthorizedMethod(endpoint string, method interface{}) (*http.Response, error) {
	//TODO: Get endpoint automatically
	/*
	Converting <method> struct to xml string representation
	 */
	output, err := xml.MarshalIndent(method, "  ", "    ")
	if err != nil {
		//log.Printf("error: %v\n", err.Error())
		return nil, err
	}

	/*
	Build an SOAP request with <method>
	 */
	soap, err := buildMethodSOAP(string(output))
	if err != nil {
		//log.Printf("error: %v\n", err)
		return nil, err
	}

	soap.AddRootNamespaces(Xlmns)

	/*
	Sending request and returns the response
	 */
	return networking.SendSoap(endpoint, soap.String())
}

//CallMethod functions call an method, defined <method> struct with authentication data
func (dev device) callAuthorizedMethod(endpoint string, method interface{}) (*http.Response, error) {
	/*
	Converting <method> struct to xml string representation
	 */
	output, err := xml.MarshalIndent(method, "  ", "    ")
	if err != nil {
		//log.Printf("error: %v\n", err.Error())
		return nil, err
	}

	/*
	Build an SOAP request with <method>
	 */
	soap, err := buildMethodSOAP(string(output))
	if err != nil {
		//log.Printf("error: %v\n", err.Error())
		return nil, err
	}

<<<<<<< HEAD
	soap.AddWSSecurity(dev.login, dev.password)
=======
	/*
	Getting an WS-Security struct representation
	 */
	auth := NewSecurity(dev.login, dev.password)

	/*
	Adding WS-Security namespaces to root element of SOAP message
	 */
	soap.AddRootNamespace("wsse", "http://docs.oasis-open.org/wss/2004/01/oasis-200401-wss-wssecurity-secext1.0.xsd")
	soap.AddRootNamespace("wsu", "http://docs.oasis-open.org/wss/2004/01/oasis-200401-wss-wssecurity-utility1.0.xsd")

	soap.AddRootNamespaces(Xlmns)

	soapReq, err := xml.MarshalIndent(auth, "", "  ")
	if err != nil {
		//log.Printf("error: %v\n", err.Error())
		return nil, err
	}

	/*
	Adding WS-Security struct to SOAP header
	 */
	soap.AddStringHeaderContent(string(soapReq))
>>>>>>> 86ca5595

	/*
	Sending request and returns the response
	 */
	return networking.SendSoap(endpoint, soap.String())
}<|MERGE_RESOLUTION|>--- conflicted
+++ resolved
@@ -303,33 +303,8 @@
 		return nil, err
 	}
 
-<<<<<<< HEAD
 	soap.AddWSSecurity(dev.login, dev.password)
-=======
-	/*
-	Getting an WS-Security struct representation
-	 */
-	auth := NewSecurity(dev.login, dev.password)
-
-	/*
-	Adding WS-Security namespaces to root element of SOAP message
-	 */
-	soap.AddRootNamespace("wsse", "http://docs.oasis-open.org/wss/2004/01/oasis-200401-wss-wssecurity-secext1.0.xsd")
-	soap.AddRootNamespace("wsu", "http://docs.oasis-open.org/wss/2004/01/oasis-200401-wss-wssecurity-utility1.0.xsd")
-
-	soap.AddRootNamespaces(Xlmns)
-
-	soapReq, err := xml.MarshalIndent(auth, "", "  ")
-	if err != nil {
-		//log.Printf("error: %v\n", err.Error())
-		return nil, err
-	}
-
-	/*
-	Adding WS-Security struct to SOAP header
-	 */
-	soap.AddStringHeaderContent(string(soapReq))
->>>>>>> 86ca5595
+
 
 	/*
 	Sending request and returns the response
