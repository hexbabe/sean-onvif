package goonvif

import (
	"encoding/xml"
	"fmt"
	"github.com/beevik/etree"
	"github.com/yakovlevdmv/gosoap"
	"strconv"
<<<<<<< HEAD
	"reflect"
	"strings"
	"github.com/yakovlevdmv/goonvif/Device"
	"github.com/yakovlevdmv/WS-Discovery"
	"errors"
	"github.com/yakovlevdmv/goonvif/networking"
=======
	"github.com/yakovlevdmv/WS-Discovery"
	"github.com/yakovlevdmv/goonvif/networking"
	"reflect"
	"strings"
	"github.com/yakovlevdmv/goonvif/Device"
	"errors"
	"net/http"
	"io/ioutil"
>>>>>>> 093ae52f
)

var Xlmns = map[string]string {
	"onvif":"http://www.onvif.org/ver10/schema",
	"tds":"http://www.onvif.org/ver10/device/wsdl",
	"trt":"http://www.onvif.org/ver10/media/wsdl",
	"tev":"http://www.onvif.org/ver10/events/wsdl",
	"tptz":"http://www.onvif.org/ver20/ptz/wsdl",
	"timg":"http://www.onvif.org/ver20/imaging/wsdl",
	"tan":"http://www.onvif.org/ver20/analytics/wsdl",
	"xmime":"http://www.w3.org/2005/05/xmlmime",
	"wsnt":"http://docs.oasis-open.org/wsn/b-2",
	"xop":"http://www.w3.org/2004/08/xop/include",
	"wsa":"http://www.w3.org/2005/08/addressing",
	"wstop":"http://docs.oasis-open.org/wsn/t-1",
	"wsntw":"http://docs.oasis-open.org/wsn/bw-2",
	"wsrf-rw":"http://docs.oasis-open.org/wsrf/rw-2",
	"wsaw":"http://www.w3.org/2006/05/addressing/wsdl",
}

type DeviceType int

const (
	NVD DeviceType = iota
	NVS
	NVA
	NVT
)

func (devType DeviceType) String() string {
	stringRepresentation := []string {
		"NetworkVideoDisplay",
		"NetworkVideoStorage",
		"NetworkVideoAnalytics",
		"NetworkVideoTransmitter",
	}
	i := uint8(devType)
	switch {
	case i <= uint8(NVT):
		return stringRepresentation[i]
	default:
		return strconv.Itoa(int(i))
	}
}

//deviceInfo struct contains general information about ONVIF device
type deviceInfo struct {
	Manufacturer string
	Model string
	FirmwareVersion string
	SerialNumber string
	HardwareId string

}

//deviceInfo struct represents an abstract ONVIF device.
//It contains methods, which helps to communicate with ONVIF device
type device struct {

	xaddr string
	login string
	password string

	endpoints map[string]string
	info deviceInfo

}

func (dev *device)GetServices() map[string]string {
	return dev.endpoints
}

func readResponse(resp *http.Response) string {
	b, err := ioutil.ReadAll(resp.Body)
	if err != nil {
		panic(err)
	}
	return string(b)
}

func GetAvailableDevicesAtSpecificEthernetInterface(interfaceName string) []device {
	/*
	Call an WS-Discovery Probe Message to Discover NVT type Devices
	 */
	devices := WS_Discovery.SendProbe(interfaceName, nil, []string{"dn:"+NVT.String()}, map[string]string{"dn":"http://www.onvif.org/ver10/network/wsdl"})
	nvtDevices := make([]device, 0)
	////fmt.Println(devices)
	for _, j := range devices {
		doc := etree.NewDocument()
		if err := doc.ReadFromString(j); err != nil {
			fmt.Errorf("%s", err.Error())
			return nil
		}
		////fmt.Println(j)
		endpoints := doc.Root().FindElements("./Body/ProbeMatches/ProbeMatch/XAddrs")
		for _, xaddr := range endpoints {
			//fmt.Println(xaddr.Tag,strings.Split(strings.Split(xaddr.Text(), " ")[0], "/")[2] )
			xaddr := strings.Split(strings.Split(xaddr.Text(), " ")[0], "/")[2]
			fmt.Println(xaddr)
			c := 0
			for c = 0; c < len(nvtDevices); c++ {
				if nvtDevices[c].xaddr == xaddr {
					fmt.Println(nvtDevices[c].xaddr, "==", xaddr)
					break
				}
			}
			if c < len(nvtDevices) {
				continue
			}
			dev, err := NewDevice(strings.Split(xaddr, " ")[0])
			//fmt.Println(dev)
			if err != nil {
				fmt.Println("Error", xaddr)
				fmt.Println(err)
				continue
			} else {
				////fmt.Println(dev)
				nvtDevices = append(nvtDevices, *dev)
			}
		}
		////fmt.Println(j)
		//nvtDevices[i] = NewDevice()
	}
	return nvtDevices
}

func (dev *device) getSupportedServices(resp *http.Response) {
	//resp, err := dev.CallMethod(Device.GetCapabilities{Category:"All"})
	//if err != nil {
	//	log.Println(err.Error())
		//return
	//} else {
		doc := etree.NewDocument()

		data, _ := ioutil.ReadAll(resp.Body)

		if err := doc.ReadFromBytes(data); err != nil {
			//log.Println(err.Error())
			return
		}
		services := doc.FindElements("./Envelope/Body/GetCapabilitiesResponse/Capabilities/*/XAddr")
		for _, j := range services{
			////fmt.Println(j.Text())
			////fmt.Println(j.Parent().Tag)
			dev.addEndpoint(j.Parent().Tag, j.Text())
		}
	//}
}

//NewDevice function construct a ONVIF Device entity
func NewDevice(xaddr string) (*device, error) {
	dev := new(device)
	dev.xaddr = xaddr
	dev.endpoints = make(map[string]string)
	dev.addEndpoint("Device", "http://"+xaddr+"/onvif/device_service")

	getCapabilities := Device.GetCapabilities{Category: "All"}

	resp, err := dev.CallMethod(getCapabilities)
	//fmt.Println(resp.Request.Host)
	//fmt.Println(readResponse(resp))
	if err != nil || resp.StatusCode != http.StatusOK {
		//panic(errors.New("camera is not available at " + xaddr + " or it does not support ONVIF services"))
		return nil, errors.New("camera is not available at " + xaddr + " or it does not support ONVIF services")
	}

	dev.getSupportedServices(resp)
	return dev, nil
}

func (dev *device)addEndpoint(Key, Value string) {
	dev.endpoints[Key]=Value
}

//Authenticate function authenticate client in the ONVIF Device.
//Function takes <username> and <password> params.
//You should use this function to allow authorized requests to the ONVIF Device
//To change auth data call this function again.
func (dev *device) Authenticate(username, password string) {
	dev.login = username
	dev.password = password
}

func (dev *device) GetEndpoint(name string) string {
	return dev.endpoints[name]
}

func buildMethodSOAP(msg string) (gosoap.SoapMessage, error) {
	doc := etree.NewDocument()
	if err := doc.ReadFromString(msg); err != nil {
		//log.Println("Got error")

		return "", err
	}
	element := doc.Root()


	soap := gosoap.NewEmptySOAP()
	soap.AddBodyContent(element)
	soap.AddRootNamespace("onvif", "http://www.onvif.org/ver10/device/wsdl")

	return soap, nil
}



//CallMethod functions call an method, defined <method> struct.
//You should use Authenticate method to call authorized requests.
func (dev device) CallMethod(method interface{}) (*http.Response, error) {
	pkgPath := strings.Split(reflect.TypeOf(method).PkgPath(),"/")
	pkg := pkgPath[len(pkgPath)-1]

	var endpoint string
	switch pkg {
		case "Device": endpoint = dev.endpoints["Device"]
		case "Event": endpoint = dev.endpoints["Event"]
		case "Imaging": endpoint = dev.endpoints["Imaging"]
		case "Media": endpoint = dev.endpoints["Media"]
		case "PTZ": endpoint = dev.endpoints["PTZ"]
	}

<<<<<<< HEAD
	if len(endpoint) == 0 {
		return "", errors.New("requested service is not implemented")
	}
=======
	////fmt.Println("endpoint", endpoint)
>>>>>>> 093ae52f

	//TODO: Get endpoint automatically
	if dev.login != "" && dev.password != "" {
		/*resp, err := dev.сallAuthorizedMethod(endpoint, method)
		if err != nil {
			panic(err)
			return resp, err
		}

		return resp, err*/
		return dev.callAuthorizedMethod(endpoint, method)
	} else {
		/*resp, err := dev.сallAuthorizedMethod(endpoint, method)
		if err != nil {
			panic(err)
			return resp, err
		}
		return resp, err*/
		return dev.callNonAuthorizedMethod(endpoint, method)

	}
}

//CallNonAuthorizedMethod functions call an method, defined <method> struct without authentication data
func (dev device) callNonAuthorizedMethod(endpoint string, method interface{}) (*http.Response, error) {
	//TODO: Get endpoint automatically
	/*
	Converting <method> struct to xml string representation
	 */
	output, err := xml.MarshalIndent(method, "  ", "    ")
	if err != nil {
		//log.Printf("error: %v\n", err.Error())
		return nil, err
	}

	/*
	Build an SOAP request with <method>
	 */
	soap, err := buildMethodSOAP(string(output))
	if err != nil {
		//log.Printf("error: %v\n", err)
		return nil, err
	}

	soap.AddRootNamespaces(Xlmns)

	/*
	Sending request and returns the response
	 */
	return networking.SendSoap(endpoint, soap.String())
}

//CallMethod functions call an method, defined <method> struct with authentication data
func (dev device) callAuthorizedMethod(endpoint string, method interface{}) (*http.Response, error) {
	/*
	Converting <method> struct to xml string representation
	 */
	output, err := xml.MarshalIndent(method, "  ", "    ")
	if err != nil {
		//log.Printf("error: %v\n", err.Error())
		return nil, err
	}

	/*
	Build an SOAP request with <method>
	 */
	soap, err := buildMethodSOAP(string(output))
	if err != nil {
		//log.Printf("error: %v\n", err.Error())
		return nil, err
	}

	/*
	Getting an WS-Security struct representation
	 */
	auth := newSecurity(dev.login, dev.password)

	/*
	Adding WS-Security namespaces to root element of SOAP message
	 */
	soap.AddRootNamespace("wsse", "http://docs.oasis-open.org/wss/2004/01/oasis-200401-wss-wssecurity-secext1.0.xsd")
	soap.AddRootNamespace("wsu", "http://docs.oasis-open.org/wss/2004/01/oasis-200401-wss-wssecurity-utility1.0.xsd")

	soap.AddRootNamespaces(Xlmns)

	soapReq, err := xml.MarshalIndent(auth, "", "  ")
	if err != nil {
		//log.Printf("error: %v\n", err.Error())
		return nil, err
	}

	/*
	Adding WS-Security struct to SOAP header
	 */
	soap.AddStringHeaderContent(string(soapReq))

	/*
	Sending request and returns the response
	 */
	return networking.SendSoap(endpoint, soap.String())
}<|MERGE_RESOLUTION|>--- conflicted
+++ resolved
@@ -6,23 +6,14 @@
 	"github.com/beevik/etree"
 	"github.com/yakovlevdmv/gosoap"
 	"strconv"
-<<<<<<< HEAD
-	"reflect"
-	"strings"
-	"github.com/yakovlevdmv/goonvif/Device"
+	"net/http"
+	"io/ioutil"
 	"github.com/yakovlevdmv/WS-Discovery"
-	"errors"
-	"github.com/yakovlevdmv/goonvif/networking"
-=======
-	"github.com/yakovlevdmv/WS-Discovery"
-	"github.com/yakovlevdmv/goonvif/networking"
-	"reflect"
 	"strings"
 	"github.com/yakovlevdmv/goonvif/Device"
 	"errors"
-	"net/http"
-	"io/ioutil"
->>>>>>> 093ae52f
+	"reflect"
+	"github.com/yakovlevdmv/goonvif/networking"
 )
 
 var Xlmns = map[string]string {
@@ -244,14 +235,6 @@
 		case "PTZ": endpoint = dev.endpoints["PTZ"]
 	}
 
-<<<<<<< HEAD
-	if len(endpoint) == 0 {
-		return "", errors.New("requested service is not implemented")
-	}
-=======
-	////fmt.Println("endpoint", endpoint)
->>>>>>> 093ae52f
-
 	//TODO: Get endpoint automatically
 	if dev.login != "" && dev.password != "" {
 		/*resp, err := dev.сallAuthorizedMethod(endpoint, method)
