package goonvif

import (
	"net"
	"encoding/xml"
	"log"
	"fmt"
	"github.com/beevik/etree"
	"github.com/yakovlevdmv/goonvif/Networking"
<<<<<<< HEAD
	"time"
	"encoding/base64"
	"crypto/sha1"
	"github.com/elgs/gostrgen"
=======
	"github.com/yakovlevdmv/gosoap"
>>>>>>> 7171b4a7
)

type DeviceInfo struct {
	Manufacturer string
	Model string
	FirmwareVersion string
	SerialNumber string
	HardwareId string

}

type device struct {

	xaddr net.IP
	login string
	password string

	token [64]uint8

	endpoints map[string]string
	info DeviceInfo

}

func NewDevice() *device {
	return &device{}
}

func (dev *device) AddAuthentification(username, password string) {
	dev.login = username
	dev.password = password
}

func buildMethodSOAP(msg string) (gosoap.SoapMessage, error) {
	doc := etree.NewDocument()
	if err := doc.ReadFromString(msg); err != nil {
		log.Println("Got error")
		return "", err
	}
	element := doc.Root()


	soap := gosoap.NewEmptySOAP()
	soap.AddBodyContent(element)
	soap.AddRootNamespace("wsdl", "http://www.onvif.org/ver10/device/wsdl")

	return soap, nil
}

//TODO: Get endpoint automatically
func (dev device) CallMethod(endpoint string, method interface{}) {

	output, err := xml.MarshalIndent(method, "  ", "    ")
	if err != nil {
		log.Printf("error: %v\n", err)
	} else {
		log.Println("Marshalled struct: ", string(output))
	}

	fmt.Println(string(output))
	soap, err := buildMethodSOAP(string(output))
	if err != nil {
		log.Fatal(err)
	}
	fmt.Println("Send soap\n")
	fmt.Println(soap.String())

	Networking.SendSoap(endpoint, soap.String())
}

/*************************
	WS-Security types
*************************/
const (passwordType = "https://www.oasis-open.org/committees/download.php/13392/wss-v1.1-spec-pr-UsernameTokenProfile-01.htm#PasswordDigest")

/*
xmlns:wsse="http://docs.oasis-open.org/wss/2004/01/oasis-200401-wss-wssecurity-secext1.0.xsd"

xmlns:wsu="http://docs.oasis-open.org/wss/2004/01/oasis-200401-wss-wssecurity-utility1.0.xsd"

 */
type security struct {
	XMLName xml.Name  `xml:"wsse:Security"`
	Auth wsAuth
}

type password struct {
	XMLName xml.Name `xml:"wsse:Password"`
	Type string `xml:"Type,attr"`
	Password string `xml:",chardata"`
}

type wsAuth struct {
	XMLName xml.Name  `xml:"wsse:UsernameToken"`
	Username string   `xml:"wsse:Username"`
	Password password `xml:"wsse:Password"`
	Nonce string      `xml:"wsse:Nonce"`
	Created string    `xml:"wsse:Created"`
}

//Digest = B64ENCODE( SHA1( B64DECODE( Nonce ) + Date + Password ) )
func generateToken(Username string, Nonce string, Created time.Time, Password string) string {

	sDec, _ := base64.StdEncoding.DecodeString(Nonce)


	hasher := sha1.New()
	//hasher.Write([]byte((base64.StdEncoding.EncodeToString([]byte(Nonce)) + Created.Format(time.RFC3339) + Password)))
	hasher.Write([]byte(string(sDec) + Created.Format(time.RFC3339) + Password))

	return base64.StdEncoding.EncodeToString(hasher.Sum(nil))
}


func (dev device) CallAuthorizedMethod(endpoint string, method interface{}) {
	output, err := xml.MarshalIndent(method, "  ", "    ")
	if err != nil {
		log.Printf("error: %v\n", err)
	} else {
		log.Println("Marshalled struct: ", string(output))
	}

	soap, err := buildMethodSOAP(string(output))
	if err != nil {
		log.Fatal(err)
	}

	/**soap := gosoap.NewEmptySOAP()

	soap.AddStringBodyContent(
		//`<tds:SetHostname xmlns:tds="http://www.onvif.org/ver10/device/wsdl"><tds:Name>Test</tds:Name></tds:SetHostname>`,
		`<tds:GetHostname xmlns:tds="http://www.onvif.org/ver10/device/wsdl" />`,
	)*/

	/** Generating Nonce sequence **/
	charsToGenerate := 16
	charSet := gostrgen.Lower | gostrgen.Digit

	nonce, _ := gostrgen.RandGen(charsToGenerate, charSet, "", "")

	auth := security{
		Auth:wsAuth{
			Username:dev.login,
			Password:password {
				Type:passwordType,
				Password:generateToken(dev.login, nonce, time.Now(), dev.password),
			},
			Nonce: nonce,
			Created: time.Now().Format(time.RFC3339),
		},
	}

	soap.AddRootNamespace("wsse", "http://docs.oasis-open.org/wss/2004/01/oasis-200401-wss-wssecurity-secext1.0.xsd")
	soap.AddRootNamespace("wsu", "http://docs.oasis-open.org/wss/2004/01/oasis-200401-wss-wssecurity-utility1.0.xsd")

	soapReq, err := xml.MarshalIndent(auth, "", "  ")
	if err != nil {
		log.Panic(err.Error())
		return
	} else {
		soap.AddStringHeaderContent(string(soapReq))

		log.Println("Soap to send")
		log.Println(soap.String())

	}

	Networking.SendSoap(endpoint, soap.String())
	//fmt.Println(string(output))
}<|MERGE_RESOLUTION|>--- conflicted
+++ resolved
@@ -7,14 +7,11 @@
 	"fmt"
 	"github.com/beevik/etree"
 	"github.com/yakovlevdmv/goonvif/Networking"
-<<<<<<< HEAD
 	"time"
 	"encoding/base64"
 	"crypto/sha1"
 	"github.com/elgs/gostrgen"
-=======
 	"github.com/yakovlevdmv/gosoap"
->>>>>>> 7171b4a7
 )
 
 type DeviceInfo struct {
