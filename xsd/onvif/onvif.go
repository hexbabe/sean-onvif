package onvif

import (
	"github.com/yakovlevdmv/goonvif/xsd"
)

<<<<<<< HEAD
// BUG(r): Enum types implemented as simple string

const ONVIF  = "http://www.onvif.org/ver10/schema"

=======
//TODO: rename package xsdTypes
>>>>>>> 68f24e5a
//TODO: enumerations
//TODO: type <typeName> struct {Any string} convert to type <typeName> AnyType
//TODO: process restrictions

//todo посмотреть все Extensions (Any string)
//todo что делать с xs:any = Any
//todo IntList и ему подобные. Проверить нужен ли слайс. Изменить на slice
//todo посмотреть можно ли заменить StreamType и ему подобные типы на вмтроенные типы
//todo оттестировать тип VideoSourceMode из-за Description-а

//todo в документации описать, что Capabilities повторяеся у каждого сервиса, поэтому у каждого свой Capabilities (MediaCapabilities)
//todo AuxiliaryData и другие simpleTypes, как реализовать рестрикшн
//todo Name и ему подобные необходимо изучить на наличие "List of..." ошибок


//todo Add in buit in

type ContentType string // minLength value="3"
type DNSName xsd.Token

type DeviceEntity struct {
	Token ReferenceToken `xml:"token,attr"`
}

type ReferenceToken xsd.String

type Name xsd.String

type IntRectangle struct {
	X int `xml:"x,attr"`
	Y int `xml:"y,attr"`
	Width int `xml:"width,attr"`
	Height int `xml:"height,attr"`
}

type IntRectangleRange struct {
	XRange IntRange
	YRange IntRange
	WidthRange IntRange
	HeightRange IntRange
}

type IntRange struct {
	Min int
	Max int
}

type FloatRange struct {
	Min float64 `xml:"onvif:Min"`
	Max float64 `xml:"onvif:Max"`
}

type OSDConfiguration struct {
	DeviceEntity `xml:"token,attr"`
	VideoSourceConfigurationToken OSDReference `xml:"onvif:VideoSourceConfigurationToken"`
	Type OSDType `xml:"onvif:Type"`
	Position OSDPosConfiguration `xml:"onvif:Position"`
	TextString OSDTextConfiguration `xml:"onvif:TextString"`
	Image OSDImgConfiguration `xml:"onvif:Image"`
	Extension OSDConfigurationExtension `xml:"onvif:Extension"`
}

type OSDType xsd.String

type OSDPosConfiguration struct {
	Type string `xml:"onvif:Type"`
	Pos Vector `xml:"onvif:Pos"`
	Extension OSDPosConfigurationExtension `xml:"onvif:Extension"`
}

type Vector struct {
	X float64 `xml:"x,attr"`
	Y float64 `xml:"y,attr"`
}

type OSDPosConfigurationExtension xsd.AnyType

type OSDReference ReferenceToken

type OSDTextConfiguration struct {
	IsPersistentText xsd.Boolean `xml:"IsPersistentText,attr"`

	Type xsd.String `xml:"onvif:Type"`
	DateFormat xsd.String `xml:"onvif:DateFormat"`
	TimeFormat xsd.String `xml:"onvif:TimeFormat"`
	FontSize xsd.Int `xml:"onvif:FontSize"`
	FontColor OSDColor `xml:"onvif:FontColor"`
	BackgroundColor OSDColor `xml:"onvif:BackgroundColor"`
	PlainText xsd.String `xml:"onvif:PlainText"`
	Extension OSDTextConfigurationExtension `xml:"onvif:Extension"`
}

type OSDColor struct {
	Transparent int `xml:"Transparent,attr"`

	Color Color `xml:"onvif:Color"`
}

type Color struct {
	X          float64    `xml:"X,attr"`
	Y          float64    `xml:"Y,attr"`
	Z          float64    `xml:"Z,attr"`
	Colorspace xsd.AnyURI `xml:"Colorspace,attr"`
}


type OSDTextConfigurationExtension xsd.AnyType

type OSDImgConfiguration struct {
	ImgPath   xsd.AnyURI `xml:"onvif:ImgPath"`
	Extension OSDImgConfigurationExtension `xml:"onvif:Extension"`
}

type OSDImgConfigurationExtension xsd.AnyType

type OSDConfigurationExtension xsd.AnyType

type VideoSource struct {
	DeviceEntity
	Framerate 	float64
	Resolution 	VideoResolution
	Imaging 	ImagingSettings
	Extension 	VideoSourceExtension
}

type VideoResolution struct {
	Width 	xsd.Int `xml:"onvif:Width"`
	Height 	xsd.Int `xml:"onvif:Height"`
}

type ImagingSettings struct {
	BacklightCompensation 	BacklightCompensation
	Brightness 				float64
	ColorSaturation 		float64
	Contrast 				float64
	Exposure 				Exposure
	Focus 					FocusConfiguration
	IrCutFilter 			IrCutFilterMode
	Sharpness 				float64
	WideDynamicRange 		WideDynamicRange
	WhiteBalance 			WhiteBalance
	Extension 				ImagingSettingsExtension
}

type BacklightCompensation struct {
	Mode 	BacklightCompensationMode
	Level 	float64
}

type BacklightCompensationMode xsd.String

type Exposure struct {
	Mode 			ExposureMode
	Priority 		ExposurePriority
	Window 			Rectangle
	MinExposureTime float64
	MaxExposureTime float64
	MinGain 		float64
	MaxGain 		float64
	MinIris 		float64
	MaxIris 		float64
	ExposureTime 	float64
	Gain 			float64
	Iris 			float64
}

type ExposureMode xsd.String

type ExposurePriority xsd.String

type Rectangle struct {
	Bottom 	float64 `xml:"bottom,attr"`
	Top 	float64 `xml:"top,attr"`
	Right 	float64 `xml:"right,attr"`
	Left 	float64 `xml:"left,attr"`
}

type FocusConfiguration struct {
	AutoFocusMode AutoFocusMode
	DefaultSpeed float64
	NearLimit float64
	FarLimit float64
}

type AutoFocusMode xsd.String

type IrCutFilterMode xsd.String

type WideDynamicRange struct {
	Mode 	WideDynamicMode `xml:"onvif:Mode"`
	Level 	float64 `xml:"onvif:Level"`
}

type WideDynamicMode xsd.String

type WhiteBalance struct {
	Mode WhiteBalanceMode
	CrGain float64
	CbGain float64
}

type WhiteBalanceMode xsd.String

type ImagingSettingsExtension xsd.AnyType

type VideoSourceExtension struct {
	Imaging ImagingSettings20
	Extension VideoSourceExtension2
}

type ImagingSettings20 struct {
	BacklightCompensation BacklightCompensation20 `xml:"onvif:BacklightCompensation"`
	Brightness float64 `xml:"onvif:Brightness"`
	ColorSaturation float64 `xml:"onvif:ColorSaturation"`
	Contrast float64 `xml:"onvif:Contrast"`
	Exposure Exposure20 `xml:"onvif:Exposure"`
	Focus FocusConfiguration20 `xml:"onvif:Focus"`
	IrCutFilter IrCutFilterMode `xml:"onvif:IrCutFilter"`
	Sharpness float64 `xml:"onvif:Sharpness"`
	WideDynamicRange WideDynamicRange20 `xml:"onvif:WideDynamicRange"`
	WhiteBalance WhiteBalance20 `xml:"onvif:WhiteBalance"`
	Extension ImagingSettingsExtension20 `xml:"onvif:Extension"`
}

type BacklightCompensation20 struct {
	Mode BacklightCompensationMode `xml:"onvif:Mode"`
	Level float64 `xml:"onvif:Level"`
}

type Exposure20 struct {
	Mode ExposureMode `xml:"onvif:Mode"`
	Priority ExposurePriority `xml:"onvif:Priority"`
	Window Rectangle `xml:"onvif:Window"`
	MinExposureTime float64 `xml:"onvif:MinExposureTime"`
	MaxExposureTime float64 `xml:"onvif:MaxExposureTime"`
	MinGain float64 `xml:"onvif:MinGain"`
	MaxGain float64 `xml:"onvif:MaxGain"`
	MinIris float64 `xml:"onvif:MinIris"`
	MaxIris float64 `xml:"onvif:MaxIris"`
	ExposureTime float64 `xml:"onvif:ExposureTime"`
	Gain float64 `xml:"onvif:Gain"`
	Iris float64 `xml:"onvif:Iris"`
}

type FocusConfiguration20 struct {
	AutoFocusMode AutoFocusMode `xml:"onvif:AutoFocusMode"`
	DefaultSpeed float64 `xml:"onvif:DefaultSpeed"`
	NearLimit float64 `xml:"onvif:NearLimit"`
	FarLimit float64 `xml:"onvif:FarLimit"`
	Extension FocusConfiguration20Extension `xml:"onvif:Extension"`
}

type FocusConfiguration20Extension xsd.AnyType

type WideDynamicRange20 struct {
	Mode WideDynamicMode `xml:"onvif:Mode"`
	Level float64 `xml:"onvif:Level"`
}

type WhiteBalance20 struct {
	Mode WhiteBalanceMode `xml:"onvif:Mode"`
	CrGain float64 `xml:"onvif:CrGain"`
	CbGain float64 `xml:"onvif:CbGain"`
	Extension WhiteBalance20Extension `xml:"onvif:Extension"`
}

type WhiteBalance20Extension xsd.AnyType

type ImagingSettingsExtension20 struct {
	ImageStabilization ImageStabilization `xml:"onvif:ImageStabilization"`
	Extension ImagingSettingsExtension202 `xml:"onvif:Extension"`
}

type ImageStabilization struct {
	Mode ImageStabilizationMode `xml:"onvif:Mode"`
	Level float64 `xml:"onvif:Level"`
	Extension ImageStabilizationExtension `xml:"onvif:Extension"`
}

type ImageStabilizationMode xsd.String

type ImageStabilizationExtension xsd.AnyType

type ImagingSettingsExtension202 struct {
	IrCutFilterAutoAdjustment IrCutFilterAutoAdjustment `xml:"onvif:IrCutFilterAutoAdjustment"`
	Extension ImagingSettingsExtension203 `xml:"onvif:Extension"`
}

type IrCutFilterAutoAdjustment struct {
	BoundaryType   string `xml:"onvif:BoundaryType"`
	BoundaryOffset float64 `xml:"onvif:BoundaryOffset"`
	ResponseTime   xsd.Duration `xml:"onvif:ResponseTime"`
	Extension      IrCutFilterAutoAdjustmentExtension `xml:"onvif:Extension"`
}

type IrCutFilterAutoAdjustmentExtension xsd.AnyType

type ImagingSettingsExtension203 struct {
	ToneCompensation ToneCompensation `xml:"onvif:ToneCompensation"`
	Defogging Defogging `xml:"onvif:Defogging"`
	NoiseReduction NoiseReduction `xml:"onvif:NoiseReduction"`
	Extension ImagingSettingsExtension204 `xml:"onvif:Extension"`
}

type ToneCompensation struct {
	Mode string `xml:"onvif:Mode"`
	Level float64 `xml:"onvif:Level"`
	Extension ToneCompensationExtension `xml:"onvif:Extension"`
}

type ToneCompensationExtension xsd.AnyType

type Defogging struct {
	Mode string
	Level float64
	Extension DefoggingExtension
}

type DefoggingExtension xsd.AnyType

type NoiseReduction struct {
	Level float64 `xml:"onvif:Level"`
}

type ImagingSettingsExtension204 xsd.AnyType

type VideoSourceExtension2 xsd.AnyType

type AudioSource struct {
	DeviceEntity
	Channels int
}

type AudioOutput struct {
	DeviceEntity
}

type Profile struct {
	Token ReferenceToken 	`xml:"token,attr"`
	Fixed bool 				`xml:"fixed,attr"`
	Name Name
	VideoSourceConfiguration VideoSourceConfiguration
	AudioSourceConfiguration AudioSourceConfiguration
	VideoEncoderConfiguration VideoEncoderConfiguration
	AudioEncoderConfiguration AudioEncoderConfiguration
	VideoAnalyticsConfiguration VideoAnalyticsConfiguration
	PTZConfiguration PTZConfiguration
	MetadataConfiguration MetadataConfiguration
	Extension ProfileExtension
}

type VideoSourceConfiguration struct {
	ConfigurationEntity
	ViewMode string `xml:"ViewMode,attr"`
	SourceToken ReferenceToken `xml:"onvif:SourceToken"`
	Bounds IntRectangle `xml:"onvif:Bounds"`
	Extension VideoSourceConfigurationExtension `xml:"onvif:Extension"`
}

type ConfigurationEntity struct {
	Token ReferenceToken `xml:"token,attr"`
	Name Name `xml:"onvif:Name"`
	UseCount int `xml:"onvif:UseCount"`
}

type VideoSourceConfigurationExtension struct {
	Rotate Rotate `xml:"onvif:Rotate"`
	Extension VideoSourceConfigurationExtension2 `xml:"onvif:Extension"`
}

type Rotate struct {
	Mode RotateMode `xml:"onvif:Mode"`
	Degree xsd.Int `xml:"onvif:Degree"`
	Extension RotateExtension `xml:"onvif:Extension"`
}

type RotateMode xsd.String

type RotateExtension xsd.AnyType

type VideoSourceConfigurationExtension2 struct {
	LensDescription LensDescription `xml:"onvif:LensDescription"`
	SceneOrientation SceneOrientation `xml:"onvif:SceneOrientation"`
}

type LensDescription struct {
	FocalLength float64 `xml:"FocalLength,attr"`
	Offset LensOffset `xml:"onvif:Offset"`
	Projection LensProjection `xml:"onvif:Projection"`
	XFactor float64 `xml:"onvif:XFactor"`
}

type LensOffset struct {
	X float64 `xml:"x,attr"`
	Y float64 `xml:"y,attr"`
}

type LensProjection struct {
	Angle float64 `xml:"onvif:Angle"`
	Radius float64 `xml:"onvif:Radius"`
	Transmittance float64 `xml:"onvif:Transmittance"`
}

type SceneOrientation struct {
	Mode SceneOrientationMode `xml:"onvif:Mode"`
	Orientation xsd.String `xml:"onvif:Orientation"`
}

type SceneOrientationMode xsd.String

type AudioSourceConfiguration struct {
	ConfigurationEntity
	SourceToken ReferenceToken `xml:"onvif:SourceToken"`
}

type VideoEncoderConfiguration struct {
	ConfigurationEntity
	Encoding       VideoEncoding `xml:"onvif:Encoding"`
	Resolution     VideoResolution `xml:"onvif:Resolution"`
	Quality        float64 `xml:"onvif:Quality"`
	RateControl    VideoRateControl `xml:"onvif:RateControl"`
	MPEG4          Mpeg4Configuration `xml:"onvif:MPEG4"`
	H264           H264Configuration `xml:"onvif:H264"`
	Multicast      MulticastConfiguration `xml:"onvif:Multicast"`
	SessionTimeout xsd.Duration `xml:"onvif:SessionTimeout"`
}

type VideoEncoding xsd.String

type VideoRateControl struct {
	FrameRateLimit xsd.Int `xml:"onvif:FrameRateLimit"`
	EncodingInterval xsd.Int `xml:"onvif:EncodingInterval"`
	BitrateLimit xsd.Int `xml:"onvif:BitrateLimit"`
}

type Mpeg4Configuration struct {
	GovLength xsd.Int `xml:"onvif:GovLength"`
	Mpeg4Profile Mpeg4Profile `xml:"onvif:Mpeg4Profile"`
}

type Mpeg4Profile xsd.String

type H264Configuration struct {
	GovLength xsd.Int `xml:"onvif:GovLength"`
	H264Profile H264Profile `xml:"onvif:H264Profile"`
}

type H264Profile xsd.String

type MulticastConfiguration struct {
	Address IPAddress `xml:"onvif:Address"`
	Port int `xml:"onvif:Port"`
	TTL int `xml:"onvif:TTL"`
	AutoStart xsd.Boolean `xml:"onvif:AutoStart"`
}

type IPAddress struct {
	Type IPType `xml:"onvif:Type"`
	IPv4Address IPv4Address `xml:"onvif:IPv4Address"`
	IPv6Address IPv6Address `xml:"onvif:IPv6Address"`
}

type IPType xsd.String

//IPv4 address
type IPv4Address xsd.Token
//IPv6 address
type IPv6Address xsd.Token

type AudioEncoderConfiguration struct {
	ConfigurationEntity
	Encoding       AudioEncoding `xml:"onvif:Encoding"`
	Bitrate        int `xml:"onvif:Bitrate"`
	SampleRate     int `xml:"onvif:SampleRate"`
	Multicast      MulticastConfiguration `xml:"onvif:Multicast"`
	SessionTimeout xsd.Duration `xml:"onvif:SessionTimeout"`
}

type AudioEncoding xsd.String

type VideoAnalyticsConfiguration struct {
	ConfigurationEntity
	AnalyticsEngineConfiguration AnalyticsEngineConfiguration `xml:"onvif:AnalyticsEngineConfiguration"`
	RuleEngineConfiguration RuleEngineConfiguration `xml:"onvif:RuleEngineConfiguration"`
}

type AnalyticsEngineConfiguration struct {
	AnalyticsModule Config `xml:"onvif:AnalyticsModule"`
	Extension AnalyticsEngineConfigurationExtension `xml:"onvif:Extension"`
}

type Config struct {
	Name       string    `xml:"Name,attr"`
	Type       xsd.QName `xml:"Type,attr"`
	Parameters ItemList  `xml:"onvif:Parameters"`
}

type ItemList struct {
	SimpleItem  SimpleItem `xml:"onvif:SimpleItem"`
	ElementItem ElementItem `xml:"onvif:ElementItem"`
	Extension ItemListExtension `xml:"onvif:Extension"`
}

type SimpleItem struct {
	Name  string `xml:"onvif:Name,attr"`
	Value xsd.AnySimpleType `xml:"onvif:Value,attr"`
}

type ElementItem struct {
	Name string `xml:"Name,attr"`
}

type ItemListExtension xsd.AnyType

type AnalyticsEngineConfigurationExtension xsd.AnyType

type RuleEngineConfiguration struct {
	Rule Config `xml:"onvif:Rule"`
	Extension RuleEngineConfigurationExtension `xml:"onvif:Extension"`
}

type RuleEngineConfigurationExtension xsd.AnyType

type PTZConfiguration struct {
	ConfigurationEntity
	MoveRamp                               int `xml:"MoveRamp,attr"`
	PresetRamp                             int `xml:"PresetRamp,attr"`
	PresetTourRamp                         int `xml:"PresetTourRamp,attr"`
	NodeToken                              ReferenceToken `xml:"onvif:NodeToken"`
	DefaultAbsolutePantTiltPositionSpace   xsd.AnyURI `xml:"onvif:DefaultAbsolutePantTiltPositionSpace"`
	DefaultAbsoluteZoomPositionSpace       xsd.AnyURI `xml:"onvif:DefaultAbsoluteZoomPositionSpace"`
	DefaultRelativePanTiltTranslationSpace xsd.AnyURI `xml:"onvif:DefaultRelativePanTiltTranslationSpace"`
	DefaultRelativeZoomTranslationSpace    xsd.AnyURI `xml:"onvif:DefaultRelativeZoomTranslationSpace"`
	DefaultContinuousPanTiltVelocitySpace  xsd.AnyURI `xml:"onvif:DefaultContinuousPanTiltVelocitySpace"`
	DefaultContinuousZoomVelocitySpace     xsd.AnyURI `xml:"onvif:DefaultContinuousZoomVelocitySpace"`
	DefaultPTZSpeed                        PTZSpeed `xml:"onvif:DefaultPTZSpeed"`
	DefaultPTZTimeout                      xsd.Duration `xml:"onvif:DefaultPTZTimeout"`
	PanTiltLimits                          PanTiltLimits `xml:"onvif:PanTiltLimits"`
	ZoomLimits                             ZoomLimits `xml:"onvif:ZoomLimits"`
	Extension                              PTZConfigurationExtension `xml:"onvif:Extension"`
}

type PTZSpeed struct {
	PanTilt Vector2D `xml:"onvif:PanTilt"`
	Zoom Vector1D `xml:"onvif:Zoom"`
}

type Vector2D struct {
	X     float64    `xml:"x,attr"`
	Y     float64    `xml:"y,attr"`
	Space xsd.AnyURI `xml:"space,attr"`
}

type Vector1D struct {
	X     float64    `xml:"x,attr"`
	Space xsd.AnyURI `xml:"space,attr"`
}

type PanTiltLimits struct {
	Range Space2DDescription `xml:"onvif:Range"`
}

type Space2DDescription struct {
	URI    xsd.AnyURI `xml:"onvif:URI"`
	XRange FloatRange `xml:"onvif:XRange"`
	YRange FloatRange `xml:"onvif:YRange"`
}

type ZoomLimits struct {
	Range Space1DDescription `xml:"onvif:Range"`
}

type Space1DDescription struct {
	URI    xsd.AnyURI `xml:"onvif:URI"`
	XRange FloatRange `xml:"onvif:XRange"`
}

type PTZConfigurationExtension struct {
	PTControlDirection PTControlDirection `xml:"onvif:PTControlDirection"`
	Extension PTZConfigurationExtension2 `xml:"onvif:Extension"`
}

type PTControlDirection struct {
	EFlip EFlip `xml:"onvif:EFlip"`
	Reverse Reverse `xml:"onvif:Reverse"`
	Extension PTControlDirectionExtension `xml:"onvif:Extension"`
}

type EFlip struct {
	Mode EFlipMode `xml:"onvif:Mode"`
}

type EFlipMode xsd.String

type Reverse struct {
	Mode ReverseMode `xml:"onvif:Mode"`
}

type ReverseMode xsd.String

type PTControlDirectionExtension xsd.AnyType

type PTZConfigurationExtension2 xsd.AnyType

type MetadataConfiguration struct {
	ConfigurationEntity
	CompressionType              string `xml:"CompressionType,attr"`
	PTZStatus                    PTZFilter `xml:"onvif:PTZStatus"`
	Events                       EventSubscription `xml:"onvif:Events"`
	Analytics                    xsd.Boolean `xml:"onvif:Analytics"`
	Multicast                    MulticastConfiguration `xml:"onvif:Multicast"`
	SessionTimeout               xsd.Duration `xml:"onvif:SessionTimeout"`
	AnalyticsEngineConfiguration AnalyticsEngineConfiguration `xml:"onvif:AnalyticsEngineConfiguration"`
	Extension                    MetadataConfigurationExtension `xml:"onvif:Extension"`
}

type PTZFilter struct {
	Status bool `xml:"onvif:Status"`
	Position bool `xml:"onvif:Position"`
}

type EventSubscription struct {
	Filter FilterType `xml:"onvif:Filter"`
	SubscriptionPolicy `xml:"onvif:SubscriptionPolicy"`
}

type FilterType xsd.AnyType

type SubscriptionPolicy xsd.AnyType

type MetadataConfigurationExtension xsd.AnyType

type ProfileExtension struct {
	AudioOutputConfiguration AudioOutputConfiguration
	AudioDecoderConfiguration AudioDecoderConfiguration
	Extension ProfileExtension2
}

type AudioOutputConfiguration struct {
	ConfigurationEntity
	OutputToken ReferenceToken `xml:"onvif:OutputToken"`
	SendPrimacy xsd.AnyURI `xml:"onvif:SendPrimacy"`
	OutputLevel int `xml:"onvif:OutputLevel"`
}

type AudioDecoderConfiguration struct {
	ConfigurationEntity
}

type ProfileExtension2 xsd.AnyType

type VideoSourceConfigurationOptions struct {
	MaximumNumberOfProfiles int `xml:"MaximumNumberOfProfiles,attr"`
	BoundsRange IntRectangleRange
	VideoSourceTokensAvailable ReferenceToken
	Extension VideoSourceConfigurationOptionsExtension
}

type VideoSourceConfigurationOptionsExtension struct {
	Rotate RotateOptions
	Extension VideoSourceConfigurationOptionsExtension2
}

type RotateOptions struct {
	Mode RotateMode
	DegreeList IntList
	Extension RotateOptionsExtension
}

type IntList struct {
	Items []int
}

type RotateOptionsExtension xsd.AnyType

type VideoSourceConfigurationOptionsExtension2 struct {
	SceneOrientationMode SceneOrientationMode
}

type VideoEncoderConfigurationOptions struct {
	QualityRange IntRange
	JPEG JpegOptions
	MPEG4 Mpeg4Options
	H264 H264Options
	Extension VideoEncoderOptionsExtension
}

type JpegOptions struct {
	ResolutionsAvailable VideoResolution
	FrameRateRange IntRange
	EncodingIntervalRange IntRange
}

type Mpeg4Options struct {
	ResolutionsAvailable VideoResolution
	GovLengthRange IntRange
	FrameRateRange IntRange
	EncodingIntervalRange IntRange
	Mpeg4ProfilesSupported Mpeg4Profile
}

type H264Options struct {
	ResolutionsAvailable VideoResolution
	GovLengthRange IntRange
	FrameRateRange IntRange
	EncodingIntervalRange IntRange
	H264ProfilesSupported H264Profile
}

type VideoEncoderOptionsExtension struct {
	JPEG JpegOptions2
	MPEG4 Mpeg4Options2
	H264 H264Options2
	Extension VideoEncoderOptionsExtension2
}

type JpegOptions2 struct {
	JpegOptions
	BitrateRange IntRange
}

type Mpeg4Options2 struct {
	Mpeg4Options
	BitrateRange IntRange
}

type H264Options2 struct {
	H264Options
	BitrateRange IntRange
}

type VideoEncoderOptionsExtension2 xsd.AnyType

type AudioSourceConfigurationOptions struct {
	InputTokensAvailable ReferenceToken
	Extension AudioSourceOptionsExtension
}

type AudioSourceOptionsExtension xsd.AnyType

type AudioEncoderConfigurationOptions struct {
	Options AudioEncoderConfigurationOption
}

type AudioEncoderConfigurationOption struct {
	Encoding AudioEncoding
	BitrateList IntList
	SampleRateList IntList
}

type MetadataConfigurationOptions struct {
	PTZStatusFilterOptions PTZStatusFilterOptions
	Extension MetadataConfigurationOptionsExtension
}

type PTZStatusFilterOptions struct {
	PanTiltStatusSupported bool
	ZoomStatusSupported bool
	PanTiltPositionSupported bool
	ZoomPositionSupported bool
	Extension PTZStatusFilterOptionsExtension
}

type PTZStatusFilterOptionsExtension xsd.AnyType

type MetadataConfigurationOptionsExtension struct {
	CompressionType string
	Extension MetadataConfigurationOptionsExtension2
}

type MetadataConfigurationOptionsExtension2 xsd.AnyType

type AudioOutputConfigurationOptions struct {
	OutputTokensAvailable ReferenceToken
	SendPrimacyOptions    xsd.AnyURI
	OutputLevelRange      IntRange
}

type AudioDecoderConfigurationOptions struct {
	AACDecOptions AACDecOptions
	G711DecOptions G711DecOptions
	G726DecOptions G726DecOptions
	Extension AudioDecoderConfigurationOptionsExtension
}

type AACDecOptions struct {
	Bitrate IntList
	SampleRateRange IntList
}

type G711DecOptions struct {
	Bitrate IntList
	SampleRateRange IntList
}

type G726DecOptions struct {
	Bitrate IntList
	SampleRateRange IntList
}

type AudioDecoderConfigurationOptionsExtension xsd.AnyType

type StreamSetup struct {
	Stream StreamType `xml:"onvif:Stream"`
	Transport Transport `xml:"onvif:Transport"`
}

type StreamType xsd.String

type Transport struct {
	Protocol TransportProtocol `xml:"onvif:Protocol"`
	Tunnel *Transport `xml:"onvif:Tunnel"`
}

//enum
type TransportProtocol xsd.String

type MediaUri struct {
	Uri                 xsd.AnyURI
	InvalidAfterConnect bool
	InvalidAfterReboot  bool
	Timeout             xsd.Duration
}

type VideoSourceMode struct {
	Token 	ReferenceToken 	`xml:"token,attr"`
	Enabled bool 			`xml:"Enabled,attr"`
	MaxFramerate float64
	MaxResolution VideoResolution
	Encodings EncodingTypes
	Reboot bool
	Description Description
	Extension VideoSourceModeExtension
}

type EncodingTypes struct {
	EncodingTypes []string
}

type Description struct {
	Description string
}

type VideoSourceModeExtension xsd.AnyType

type OSDConfigurationOptions struct {
	MaximumNumberOfOSDs MaximumNumberOfOSDs
	Type OSDType
	PositionOption string
	TextOption OSDTextOptions
	ImageOption OSDImgOptions
	Extension OSDConfigurationOptionsExtension
}

type MaximumNumberOfOSDs struct {
	Total 		int `xml:"Total,attr"`
	Image 		int `xml:"Image,attr"`
	PlainText 	int `xml:"PlainText,attr"`
	Date 		int `xml:"Date,attr"`
	Time 		int `xml:"Time,attr"`
	DateAndTime int `xml:"DateAndTime,attr"`
}

type OSDTextOptions struct {
	Type string
	FontSizeRange IntRange
	DateFormat string
	TimeFormat string
	FontColor OSDColorOptions
	BackgroundColor OSDColorOptions
	Extension OSDTextOptionsExtension
}

type OSDColorOptions struct {
	Color ColorOptions
	Transparent IntRange
	Extension OSDColorOptionsExtension
}

type ColorOptions struct {
	ColorList Color
	ColorspaceRange ColorspaceRange
}

type ColorspaceRange struct {
	X          FloatRange
	Y          FloatRange
	Z          FloatRange
	Colorspace xsd.AnyURI
}

type OSDColorOptionsExtension xsd.AnyType

type OSDTextOptionsExtension xsd.AnyType

type OSDImgOptions struct {
	FormatsSupported 	StringAttrList 	`xml:"FormatsSupported,attr"`
	MaxSize 			int 			`xml:"MaxSize,attr"`
	MaxWidth 			int 			`xml:"MaxWidth,attr"`
	MaxHeight 			int 			`xml:"MaxHeight,attr"`

	ImagePath xsd.AnyURI
	Extension OSDImgOptionsExtension
}

type StringAttrList struct {
	AttrList []string
}

type OSDImgOptionsExtension xsd.AnyType

type OSDConfigurationOptionsExtension xsd.AnyType

//PTZ

type PTZNode struct {
	DeviceEntity
	FixedHomePosition      xsd.Boolean `xml:"FixedHomePosition,attr"`
	GeoMove                xsd.Boolean `xml:"GeoMove,attr"`
	Name                   Name
	SupportedPTZSpaces     PTZSpaces
	MaximumNumberOfPresets int
	HomeSupported          xsd.Boolean
	AuxiliaryCommands      AuxiliaryData
	Extension              PTZNodeExtension
}

type PTZSpaces struct {
	AbsolutePanTiltPositionSpace Space2DDescription
	AbsoluteZoomPositionSpace Space1DDescription
	RelativePanTiltTranslationSpace Space2DDescription
	RelativeZoomTranslationSpace Space1DDescription
	ContinuousPanTiltVelocitySpace Space2DDescription
	ContinuousZoomVelocitySpace Space1DDescription
	PanTiltSpeedSpace Space1DDescription
	ZoomSpeedSpace Space1DDescription
	Extension PTZSpacesExtension
}

type PTZSpacesExtension xsd.AnyType

//TODO: restriction
type AuxiliaryData xsd.String

type PTZNodeExtension struct {
	SupportedPresetTour PTZPresetTourSupported
	Extension PTZNodeExtension2
}

type PTZPresetTourSupported struct {
	MaximumNumberOfPresetTours int
	PTZPresetTourOperation PTZPresetTourOperation
	Extension PTZPresetTourSupportedExtension
}

type PTZPresetTourOperation xsd.String
type PTZPresetTourSupportedExtension xsd.AnyType

type PTZNodeExtension2 xsd.AnyType

type PTZConfigurationOptions struct {
	PTZRamps IntAttrList `xml:"PTZRamps,attr"`
	Spaces PTZSpaces
	PTZTimeout DurationRange
	PTControlDirection PTControlDirectionOptions
	Extension PTZConfigurationOptions2
}

type IntAttrList struct {
	IntAttrList []int
}

type DurationRange struct {
	Min xsd.Duration
	Max xsd.Duration
}

type PTControlDirectionOptions struct {
	EFlip EFlipOptions
	Reverse ReverseOptions
	Extension PTControlDirectionOptionsExtension
}

type EFlipOptions struct {
	Mode EFlipMode
	Extension EFlipOptionsExtension
}

type EFlipOptionsExtension xsd.AnyType

type ReverseOptions struct {
	Mode ReverseMode
	Extension ReverseOptionsExtension
}

type ReverseOptionsExtension xsd.AnyType

type PTControlDirectionOptionsExtension xsd.AnyType

type PTZConfigurationOptions2 xsd.AnyType

type PTZPreset struct {
	Token ReferenceToken `xml:"token,attr"`
	Name Name
	PTZPosition PTZVector
}

type PTZVector struct {
	PanTilt Vector2D `xml:"onvif:PanTilt"`
	Zoom Vector1D `xml:"onvif:Zoom"`
}

type PTZStatus struct {
	Position   PTZVector
	MoveStatus PTZMoveStatus
	Error      string
	UtcTime    xsd.DateTime
}

type PTZMoveStatus struct {
	PanTilt MoveStatus
	Zoom MoveStatus
}

type MoveStatus struct {
	Status string
}

type GeoLocation struct {
	Lon       xsd.Double `xml:"lon,attr"`
	Lat       xsd.Double `xml:"lat,attr"`
	Elevation xsd.Float  `xml:"elevation,attr"`
}

type PresetTour struct {
	Token             ReferenceToken `xml:"token,attr"`
	Name              Name `xml:"onvif:Name"`
	Status            PTZPresetTourStatus `xml:"onvif:Status"`
	AutoStart         xsd.Boolean `xml:"onvif:AutoStart"`
	StartingCondition PTZPresetTourStartingCondition `xml:"onvif:StartingCondition"`
	TourSpot          PTZPresetTourSpot `xml:"onvif:TourSpot"`
	Extension         PTZPresetTourExtension `xml:"onvif:Extension"`
}

type PTZPresetTourStatus struct {
	State PTZPresetTourState `xml:"onvif:State"`
	CurrentTourSpot PTZPresetTourSpot `xml:"onvif:CurrentTourSpot"`
	Extension PTZPresetTourStatusExtension `xml:"onvif:Extension"`
}

type PTZPresetTourState xsd.String

type PTZPresetTourSpot struct {
	PresetDetail PTZPresetTourPresetDetail `xml:"onvif:PresetDetail"`
	Speed        PTZSpeed `xml:"onvif:Speed"`
	StayTime     xsd.Duration `xml:"onvif:StayTime"`
	Extension    PTZPresetTourSpotExtension `xml:"onvif:Extension"`
}

type PTZPresetTourPresetDetail struct {
	PresetToken   ReferenceToken `xml:"onvif:PresetToken"`
	Home          xsd.Boolean `xml:"onvif:Home"`
	PTZPosition   PTZVector `xml:"onvif:PTZPosition"`
	TypeExtension PTZPresetTourTypeExtension `xml:"onvif:TypeExtension"`
}

type PTZPresetTourTypeExtension xsd.AnyType

type PTZPresetTourSpotExtension xsd.AnyType

type PTZPresetTourStatusExtension xsd.AnyType

type PTZPresetTourStartingCondition struct {
	RandomPresetOrder xsd.Boolean `xml:"RandomPresetOrder,attr"`
	RecurringTime     xsd.Int `xml:"onvif:RecurringTime"`
	RecurringDuration xsd.Duration `xml:"onvif:RecurringDuration"`
	Direction         PTZPresetTourDirection `xml:"onvif:Direction"`
	Extension         PTZPresetTourStartingConditionExtension `xml:"onvif:Extension"`
}

type PTZPresetTourDirection xsd.String

type PTZPresetTourStartingConditionExtension xsd.AnyType

type PTZPresetTourExtension xsd.AnyType

type PTZPresetTourOptions struct {
	AutoStart         xsd.Boolean
	StartingCondition PTZPresetTourStartingConditionOptions
	TourSpot          PTZPresetTourSpotOptions
}

type PTZPresetTourStartingConditionOptions struct {
	RecurringTime IntRange
	RecurringDuration DurationRange
	Direction PTZPresetTourDirection
	Extension PTZPresetTourStartingConditionOptionsExtension
}

type PTZPresetTourStartingConditionOptionsExtension xsd.AnyType

type PTZPresetTourSpotOptions struct {
	PresetDetail PTZPresetTourPresetDetailOptions
	StayTime DurationRange
}

type PTZPresetTourPresetDetailOptions struct {
	PresetToken          ReferenceToken
	Home                 xsd.Boolean
	PanTiltPositionSpace Space2DDescription
	ZoomPositionSpace    Space1DDescription
	Extension            PTZPresetTourPresetDetailOptionsExtension
}

type PTZPresetTourPresetDetailOptionsExtension xsd.AnyType

//Device

type OnvifVersion struct {
	Major int
	Minor int
}

type SetDateTimeType xsd.String


type TimeZone struct {
	TZ xsd.Token `xml:"onvif:TZ"`
}

type SystemDateTime struct {
	DateTimeType    SetDateTimeType
	DaylightSavings xsd.Boolean
	TimeZone        TimeZone
	UTCDateTime     xsd.DateTime
	LocalDateTime   xsd.DateTime
	Extension       SystemDateTimeExtension
}

type SystemDateTimeExtension xsd.AnyType

type FactoryDefaultType xsd.String

type AttachmentData struct {
	ContentType ContentType `xml:"contentType,attr"`
	Include Include `xml:"inc:Include"`
}

type Include struct {
	Href xsd.AnyURI `xml:"href,attr"`
}

type BackupFile struct {
	Name string `xml:"onvif:Name"`
	Data AttachmentData `xml:"onvif:Data"`
}

type SystemLogType xsd.String

type SystemLog struct {
	Binary AttachmentData
	String string
}

type SupportInformation struct {
	Binary AttachmentData
	String string
}

type Scope struct {
	ScopeDef  ScopeDefinition
	ScopeItem xsd.AnyURI
}

type ScopeDefinition xsd.String

type DiscoveryMode xsd.String

type NetworkHost struct {
	Type 		NetworkHostType `xml:"onvif:Type"`
	IPv4Address IPv4Address `xml:"onvif:IPv4Address"`
	IPv6Address IPv6Address `xml:"onvif:IPv6Address"`
	DNSname 	DNSName `xml:"onvif:DNSname"`
	Extension 	NetworkHostExtension `xml:"onvif:Extension"`
}

type NetworkHostType xsd.String

type NetworkHostExtension xsd.String

type RemoteUser struct {
	Username           string `xml:"onvif:Username"`
	Password           string `xml:"onvif:Password"`
	UseDerivedPassword xsd.Boolean `xml:"onvif:UseDerivedPassword"`
}

type User struct {
	Username string `xml:"onvif:Username"`
	Password string `xml:"onvif:Password"`
	UserLevel UserLevel `xml:"onvif:UserLevel"`
	Extension UserExtension `xml:"onvif:Extension"`
}

type UserLevel xsd.String

type UserExtension xsd.String

type CapabilityCategory xsd.String

type Capabilities struct {
	Analytics 	AnalyticsCapabilities
	Device 		DeviceCapabilities
	Events 		EventCapabilities
	Imaging 	ImagingCapabilities
	Media 		MediaCapabilities
	PTZ 		PTZCapabilities
	Extension 	CapabilitiesExtension
}

type AnalyticsCapabilities struct {
	XAddr                  xsd.AnyURI
	RuleSupport            xsd.Boolean
	AnalyticsModuleSupport xsd.Boolean
}

type DeviceCapabilities struct {
	XAddr     xsd.AnyURI
	Network   NetworkCapabilities
	System    SystemCapabilities
	IO        IOCapabilities
	Security  SecurityCapabilities
	Extension DeviceCapabilitiesExtension
}

type NetworkCapabilities struct {
	IPFilter          xsd.Boolean
	ZeroConfiguration xsd.Boolean
	IPVersion6        xsd.Boolean
	DynDNS            xsd.Boolean
	Extension         NetworkCapabilitiesExtension
}

type NetworkCapabilitiesExtension struct {
	Dot11Configuration xsd.Boolean
	Extension          NetworkCapabilitiesExtension2
}

type NetworkCapabilitiesExtension2 xsd.AnyType

type SystemCapabilities struct {
	DiscoveryResolve  xsd.Boolean
	DiscoveryBye      xsd.Boolean
	RemoteDiscovery   xsd.Boolean
	SystemBackup      xsd.Boolean
	SystemLogging     xsd.Boolean
	FirmwareUpgrade   xsd.Boolean
	SupportedVersions OnvifVersion
	Extension         SystemCapabilitiesExtension
}

type SystemCapabilitiesExtension struct {
	HttpFirmwareUpgrade    xsd.Boolean
	HttpSystemBackup       xsd.Boolean
	HttpSystemLogging      xsd.Boolean
	HttpSupportInformation xsd.Boolean
	Extension              SystemCapabilitiesExtension2
}

type SystemCapabilitiesExtension2 xsd.AnyType

type IOCapabilities struct {
	InputConnectors int
	RelayOutputs 	int
	Extension 		IOCapabilitiesExtension
}

type IOCapabilitiesExtension struct {
	Auxiliary         xsd.Boolean
	AuxiliaryCommands AuxiliaryData
	Extension         IOCapabilitiesExtension2
}

type IOCapabilitiesExtension2 xsd.AnyType

type SecurityCapabilities struct {
	TLS1_1               xsd.Boolean
	TLS1_2               xsd.Boolean
	OnboardKeyGeneration xsd.Boolean
	AccessPolicyConfig   xsd.Boolean
	X_509Token           xsd.Boolean
	SAMLToken            xsd.Boolean
	KerberosToken        xsd.Boolean
	RELToken             xsd.Boolean
	Extension            SecurityCapabilitiesExtension
}

type SecurityCapabilitiesExtension struct {
	TLS1_0    xsd.Boolean
	Extension SecurityCapabilitiesExtension2
}

type SecurityCapabilitiesExtension2 struct {
	Dot1X              xsd.Boolean
	SupportedEAPMethod int
	RemoteUserHandling xsd.Boolean
}

type DeviceCapabilitiesExtension xsd.AnyType

type EventCapabilities struct {
	XAddr                                         xsd.AnyURI
	WSSubscriptionPolicySupport                   xsd.Boolean
	WSPullPointSupport                            xsd.Boolean
	WSPausableSubscriptionManagerInterfaceSupport xsd.Boolean
}

type ImagingCapabilities struct {
	XAddr xsd.AnyURI
}

type MediaCapabilities struct {
	XAddr                 xsd.AnyURI
	StreamingCapabilities RealTimeStreamingCapabilities
	Extension             MediaCapabilitiesExtension
}

type RealTimeStreamingCapabilities struct {
	RTPMulticast xsd.Boolean
	RTP_TCP      xsd.Boolean
	RTP_RTSP_TCP xsd.Boolean
	Extension    RealTimeStreamingCapabilitiesExtension
}

type RealTimeStreamingCapabilitiesExtension xsd.AnyType

type MediaCapabilitiesExtension struct {
	ProfileCapabilities ProfileCapabilities
}

type ProfileCapabilities struct {
	MaximumNumberOfProfiles int
}

type PTZCapabilities struct {
	XAddr xsd.AnyURI
}

type CapabilitiesExtension struct {
	DeviceIO 		DeviceIOCapabilities
	Display 		DisplayCapabilities
	Recording 		RecordingCapabilities
	Search 			SearchCapabilities
	Replay 			ReplayCapabilities
	Receiver 		ReceiverCapabilities
	AnalyticsDevice AnalyticsDeviceCapabilities
	Extensions 		CapabilitiesExtension2
}

type DeviceIOCapabilities struct {
	XAddr        xsd.AnyURI
	VideoSources int
	VideoOutputs int
	AudioSources int
	AudioOutputs int
	RelayOutputs int
}

type DisplayCapabilities struct {
	XAddr       xsd.AnyURI
	FixedLayout xsd.Boolean
}

type RecordingCapabilities struct {
	XAddr              xsd.AnyURI
	ReceiverSource     xsd.Boolean
	MediaProfileSource xsd.Boolean
	DynamicRecordings  xsd.Boolean
	DynamicTracks      xsd.Boolean
	MaxStringLength    int
}

type SearchCapabilities struct {
	XAddr          xsd.AnyURI
	MetadataSearch xsd.Boolean
}

type ReplayCapabilities struct {
	XAddr xsd.AnyURI
}

type ReceiverCapabilities struct {
	XAddr                xsd.AnyURI
	RTP_Multicast        xsd.Boolean
	RTP_TCP              xsd.Boolean
	RTP_RTSP_TCP         xsd.Boolean
	SupportedReceivers   int
	MaximumRTSPURILength int
}

type AnalyticsDeviceCapabilities struct {
	XAddr       xsd.AnyURI
	RuleSupport xsd.Boolean
	Extension   AnalyticsDeviceExtension
}

type AnalyticsDeviceExtension xsd.AnyType

type CapabilitiesExtension2 xsd.AnyType

type HostnameInformation struct {
	FromDHCP  xsd.Boolean
	Name      xsd.Token
	Extension HostnameInformationExtension
}

type HostnameInformationExtension xsd.AnyType

type DNSInformation struct {
	FromDHCP     xsd.Boolean
	SearchDomain xsd.Token
	DNSFromDHCP  IPAddress
	DNSManual    IPAddress
	Extension    DNSInformationExtension
}

type DNSInformationExtension xsd.AnyType

type NTPInformation struct {
	FromDHCP    xsd.Boolean
	NTPFromDHCP NetworkHost
	NTPManual   NetworkHost
	Extension   NTPInformationExtension
}

type NTPInformationExtension xsd.AnyType

type DynamicDNSInformation struct {
	Type      DynamicDNSType
	Name      DNSName
	TTL       xsd.Duration
	Extension DynamicDNSInformationExtension
}

//TODO: enumeration
type DynamicDNSType xsd.String


type DynamicDNSInformationExtension xsd.AnyType

type NetworkInterface struct {
	DeviceEntity
	Enabled   xsd.Boolean
	Info      NetworkInterfaceInfo
	Link      NetworkInterfaceLink
	IPv4      IPv4NetworkInterface
	IPv6      IPv6NetworkInterface
	Extension NetworkInterfaceExtension
}

type NetworkInterfaceInfo struct {
	Name      xsd.String
	HwAddress HwAddress
	MTU       xsd.Int
}

type HwAddress xsd.Token

type NetworkInterfaceLink struct {
	AdminSettings NetworkInterfaceConnectionSetting
	OperSettings NetworkInterfaceConnectionSetting
	InterfaceType IANA_IfTypes `xml:"IANA-IfTypes"`
}

type IANA_IfTypes xsd.Int

type NetworkInterfaceConnectionSetting struct {
	AutoNegotiation xsd.Boolean `xml:"onvif:AutoNegotiation"`
	Speed           xsd.Int `xml:"onvif:Speed"`
	Duplex          Duplex `xml:"onvif:Duplex"`
}

//TODO: enum
type Duplex xsd.String

type NetworkInterfaceExtension struct {
	InterfaceType IANA_IfTypes
	Dot3 		  Dot3Configuration
	Dot11         Dot11Configuration
	Extension     NetworkInterfaceExtension2
}

type NetworkInterfaceExtension2 xsd.AnyType

type Dot11Configuration struct {
	SSID Dot11SSIDType `xml:"onvif:SSID"`
	Mode Dot11StationMode `xml:"onvif:Mode"`
	Alias Name `xml:"onvif:Alias"`
	Priority NetworkInterfaceConfigPriority `xml:"onvif:Priority"`
	Security Dot11SecurityConfiguration `xml:"onvif:Security"`
}

type Dot11SecurityConfiguration struct {
	Mode Dot11SecurityMode `xml:"onvif:Mode"`
	Algorithm Dot11Cipher `xml:"onvif:Algorithm"`
	PSK Dot11PSKSet `xml:"onvif:PSK"`
	Dot1X ReferenceToken `xml:"onvif:Dot1X"`
	Extension Dot11SecurityConfigurationExtension `xml:"onvif:Extension"`
}

type Dot11SecurityConfigurationExtension xsd.AnyType

type Dot11PSKSet struct {
	Key Dot11PSK `xml:"onvif:Key"`
	Passphrase Dot11PSKPassphrase `xml:"onvif:Passphrase"`
	Extension Dot11PSKSetExtension `xml:"onvif:Extension"`
}

type Dot11PSKSetExtension xsd.AnyType

type Dot11PSKPassphrase xsd.String

type Dot11PSK xsd.HexBinary

//TODO: enumeration
type Dot11Cipher xsd.String


//TODO: enumeration
type Dot11SecurityMode xsd.String

//TODO: restrictions
type NetworkInterfaceConfigPriority xsd.Integer

//TODO: enumeration
type Dot11StationMode xsd.String


//TODO: restrictions
type Dot11SSIDType xsd.HexBinary

type Dot3Configuration xsd.String

type IPv6NetworkInterface struct {
	Enabled xsd.Boolean
	Config IPv6Configuration
}

type IPv6Configuration struct {
	AcceptRouterAdvert xsd.Boolean
	DHCP IPv6DHCPConfiguration
	Manual PrefixedIPv6Address
	LinkLocal PrefixedIPv6Address
	FromDHCP PrefixedIPv6Address
	FromRA PrefixedIPv6Address
	Extension IPv6ConfigurationExtension
}

type IPv6ConfigurationExtension xsd.AnyType

type PrefixedIPv6Address struct {
	Address IPv6Address `xml:"onvif:Address"`
	PrefixLength xsd.Int `xml:"onvif:PrefixLength"`
}

//TODO: enumeration
type IPv6DHCPConfiguration xsd.String

type IPv4NetworkInterface struct {
	Enabled xsd.Boolean
	Config IPv4Configuration
}

type IPv4Configuration struct {
	Manual PrefixedIPv4Address
	LinkLocal PrefixedIPv4Address
	FromDHCP PrefixedIPv4Address
	DHCP xsd.Boolean
}

//optional, unbounded
type PrefixedIPv4Address struct {
	Address IPv4Address `xml:"onvif:Address"`
	PrefixLength xsd.Int `xml:"onvif:PrefixLength"`
}

type NetworkInterfaceSetConfiguration struct {
	Enabled xsd.Boolean `xml:"onvif:Enabled"`
	Link NetworkInterfaceConnectionSetting `xml:"onvif:Link"`
	MTU xsd.Int `xml:"onvif:MTU"`
	IPv4 IPv4NetworkInterfaceSetConfiguration `xml:"onvif:IPv4"`
	IPv6 IPv6NetworkInterfaceSetConfiguration `xml:"onvif:IPv6"`
	Extension NetworkInterfaceSetConfigurationExtension `xml:"onvif:Extension"`
}

type NetworkInterfaceSetConfigurationExtension struct {
	Dot3 Dot3Configuration `xml:"onvif:Dot3"`
	Dot11 Dot11Configuration `xml:"onvif:Dot11"`
	Extension NetworkInterfaceSetConfigurationExtension2 `xml:"onvif:Extension"`
}

type NetworkInterfaceSetConfigurationExtension2 xsd.AnyType

type IPv6NetworkInterfaceSetConfiguration struct {
	Enabled xsd.Boolean `xml:"onvif:Enabled"`
	AcceptRouterAdvert xsd.Boolean `xml:"onvif:AcceptRouterAdvert"`
	Manual PrefixedIPv6Address `xml:"onvif:Manual"`
	DHCP IPv6DHCPConfiguration `xml:"onvif:DHCP"`
}

type IPv4NetworkInterfaceSetConfiguration struct {
	Enabled xsd.Boolean `xml:"onvif:Enabled"`
	Manual PrefixedIPv4Address `xml:"onvif:Manual"`
	DHCP xsd.Boolean `xml:"onvif:DHCP"`
}

type NetworkProtocol struct {
	Name NetworkProtocolType `xml:"onvif:Name"`
	Enabled xsd.Boolean `xml:"onvif:Enabled"`
	Port xsd.Int `xml:"onvif:Port"`
	Extension NetworkProtocolExtension `xml:"onvif:Extension"`
}

type NetworkProtocolExtension xsd.AnyType

//TODO: enumeration
type NetworkProtocolType xsd.String

type NetworkGateway struct {
	IPv4Address IPv4Address
	IPv6Address IPv6Address
}

type NetworkZeroConfiguration struct {
	InterfaceToken ReferenceToken
	Enabled xsd.Boolean
	Addresses IPv4Address
	Extension NetworkZeroConfigurationExtension
}

type NetworkZeroConfigurationExtension struct {
	Additional *NetworkZeroConfiguration
	Extension NetworkZeroConfigurationExtension2
}

type NetworkZeroConfigurationExtension2 xsd.AnyType


type IPAddressFilter struct {
	Type IPAddressFilterType `xml:"onvif:Type"`
	IPv4Address PrefixedIPv4Address `xml:"onvif:IPv4Address,omitempty"`
	IPv6Address PrefixedIPv6Address `xml:"onvif:IPv6Address,omitempty"`
	Extension IPAddressFilterExtension `xml:"onvif:Extension,omitempty"`
}

type IPAddressFilterExtension xsd.AnyType

//enum { 'Allow', 'Deny' }
//TODO: enumeration
type IPAddressFilterType xsd.String


//TODO: attribite <xs:attribute ref="xmime:contentType" use="optional"/>
type BinaryData struct {
	X ContentType `xml:"xmime:contentType,attr"`
	Data xsd.Base64Binary `xml:"onvif:Data"`
}

type Certificate struct {
	CertificateID xsd.Token `xml:"onvif:CertificateID"`
	Certificate   BinaryData `xml:"onvif:Certificate"`
}

type CertificateStatus struct {
	CertificateID xsd.Token `xml:"onvif:CertificateID"`
	Status xsd.Boolean `xml:"onvif:Status"`
}

type RelayOutput struct {
	DeviceEntity
	Properties RelayOutputSettings
}

type RelayOutputSettings struct {
	Mode RelayMode `xml:"onvif:Mode"`
	DelayTime xsd.Duration `xml:"onvif:DelayTime"`
	IdleState RelayIdleState `xml:"onvif:IdleState"`
}

//TODO:enumeration
type RelayIdleState xsd.String


//TODO: enumeration
type RelayMode xsd.String

//TODO: enumeration
type RelayLogicalState xsd.String

type CertificateWithPrivateKey struct {
	CertificateID xsd.Token `xml:"onvif:CertificateID"`
	Certificate BinaryData `xml:"onvif:Certificate"`
	PrivateKey BinaryData `xml:"onvif:PrivateKey"`
}

type CertificateInformation struct {
	CertificateID xsd.Token
	IssuerDN xsd.String
	SubjectDN xsd.String
	KeyUsage CertificateUsage
	ExtendedKeyUsage CertificateUsage
	KeyLength xsd.Int
	Version xsd.String
	SerialNum xsd.String
	SignatureAlgorithm xsd.String
	Validity DateTimeRange
	Extension CertificateInformationExtension
}

type CertificateInformationExtension xsd.AnyType

type DateTimeRange struct {
	From xsd.DateTime
	Until xsd.DateTime
}

type CertificateUsage struct {
	Critical xsd.Boolean `xml:"Critical,attr"`
	CertificateUsage xsd.String
}

type Dot1XConfiguration struct {
	Dot1XConfigurationToken ReferenceToken `xml:"onvif:Dot1XConfigurationToken"`
	Identity xsd.String `xml:"onvif:Identity"`
	AnonymousID xsd.String `xml:"onvif:AnonymousID,omitempty"`
	EAPMethod xsd.Int `xml:"onvif:EAPMethod"`
	CACertificateID xsd.Token `xml:"onvif:CACertificateID,omitempty"`
	EAPMethodConfiguration EAPMethodConfiguration `xml:"onvif:EAPMethodConfiguration,omitempty"`
	Extension Dot1XConfigurationExtension `xml:"onvif:Extension,omitempty"`
}

type Dot1XConfigurationExtension xsd.AnyType

type EAPMethodConfiguration struct {
	TLSConfiguration TLSConfiguration `xml:"onvif:TLSConfiguration,omitempty"`
	Password xsd.String `xml:"onvif:Password,omitempty"`
	Extension EapMethodExtension `xml:"onvif:Extension,omitempty"`
}

type EapMethodExtension xsd.AnyType

type TLSConfiguration struct {
	CertificateID xsd.Token `xml:"onvif:CertificateID,omitempty"`
}

type Dot11Capabilities struct {
	TKIP xsd.Boolean
	ScanAvailableNetworks xsd.Boolean
	MultipleConfiguration xsd.Boolean
	AdHocStationMode xsd.Boolean
	WEP xsd.Boolean
}

type Dot11Status struct {
	SSID Dot11SSIDType
	BSSID xsd.String
	PairCipher Dot11Cipher
	GroupCipher Dot11Cipher
	SignalStrength Dot11SignalStrength
	ActiveConfigAlias ReferenceToken
}

//TODO: enumeration
type Dot11SignalStrength xsd.String


type Dot11AvailableNetworks struct {
	SSID Dot11SSIDType
	BSSID xsd.String
	AuthAndMangementSuite Dot11AuthAndMangementSuite
	PairCipher Dot11Cipher
	GroupCipher Dot11Cipher
	SignalStrength Dot11SignalStrength
	Extension Dot11AvailableNetworksExtension
}

type Dot11AvailableNetworksExtension xsd.AnyType

//TODO: enumeration
type Dot11AuthAndMangementSuite xsd.String

type SystemLogUriList struct {
	SystemLog SystemLogUri
}

type SystemLogUri struct {
	Type SystemLogType
	Uri xsd.AnyURI
}

type LocationEntity struct {
	Entity xsd.String `xml:"Entity,attr"`
	Token ReferenceToken `xml:"Token,attr"`
	Fixed xsd.Boolean `xml:"Fixed,attr"`
	GeoSource xsd.AnyURI `xml:"GeoSource,attr"`
	AutoGeo xsd.Boolean `xml:"AutoGeo,attr"`

	GeoLocation GeoLocation `xml:"onvif:GeoLocation"`
	GeoOrientation GeoOrientation `xml:"onvif:GeoOrientation"`
	LocalLocation LocalLocation `xml:"onvif:LocalLocation"`
	LocalOrientation LocalOrientation `xml:"onvif:LocalOrientation"`
}

type LocalOrientation struct {
	Lon xsd.Double `xml:"lon,attr"`
	Lat xsd.Double `xml:"lat,attr"`
	Elevation xsd.Float `xml:"elevation,attr"`
}

type LocalLocation struct {
	X xsd.Float `xml:"x,attr"`
	Y xsd.Float `xml:"y,attr"`
	Z xsd.Float `xml:"z,attr"`
}

type GeoOrientation struct {
	Roll xsd.Float `xml:"roll,attr"`
	Pitch xsd.Float `xml:"pitch,attr"`
	Yaw xsd.Float `xml:"yaw,attr"`
}

type FocusMove struct {
	Absolute AbsoluteFocus `xml:"onvif:Absolute"`
	Relative RelativeFocus `xml:"onvif:Relative"`
	Continuous ContinuousFocus `xml:"onvif:Continuous"`
}

type ContinuousFocus struct {
	Speed xsd.Float `xml:"onvif:Speed"`
}

type RelativeFocus struct {
	Distance xsd.Float `xml:"onvif:Distance"`
	Speed xsd.Float `xml:"onvif:Speed"`
}

type AbsoluteFocus struct {
	Position xsd.Float `xml:"onvif:Position"`
	Speed xsd.Float `xml:"onvif:Speed"`
}

type DateTime struct {
	Time Time `xml:"onvif:Time"`
	Date Date `xml:"onvif:Date"`
}

type Time struct {
	Hour xsd.Int  `xml:"onvif:Hour"`
	Minute xsd.Int `xml:"onvif:Minute"`
	Second xsd.Int `xml:"onvif:Second"`
}

type Date struct {
	Year xsd.Int `xml:"onvif:Year"`
	Month xsd.Int `xml:"onvif:Month"`
	Day xsd.Int `xml:"onvif:Day"`
}<|MERGE_RESOLUTION|>--- conflicted
+++ resolved
@@ -4,14 +4,8 @@
 	"github.com/yakovlevdmv/goonvif/xsd"
 )
 
-<<<<<<< HEAD
 // BUG(r): Enum types implemented as simple string
 
-const ONVIF  = "http://www.onvif.org/ver10/schema"
-
-=======
-//TODO: rename package xsdTypes
->>>>>>> 68f24e5a
 //TODO: enumerations
 //TODO: type <typeName> struct {Any string} convert to type <typeName> AnyType
 //TODO: process restrictions
